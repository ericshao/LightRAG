import { useEffect, useState } from 'react'
import { useGraphStore, RawNodeType, RawEdgeType } from '@/stores/graph'
import Text from '@/components/ui/Text'
import useLightragGraph from '@/hooks/useLightragGraph'
<<<<<<< HEAD
import Button from '@/components/ui/Button'
import Input from '@/components/ui/Input'
import { toast } from 'sonner'
import { Pencil, Save, X } from 'lucide-react'
=======
import { useTranslation } from 'react-i18next'
>>>>>>> cd457b46

/**
 * Component that view properties of elements in graph.
 */
const PropertiesView = () => {
  const { getNode, getEdge } = useLightragGraph()
  const selectedNode = useGraphStore.use.selectedNode()
  const focusedNode = useGraphStore.use.focusedNode()
  const selectedEdge = useGraphStore.use.selectedEdge()
  const focusedEdge = useGraphStore.use.focusedEdge()

  const [currentElement, setCurrentElement] = useState<NodeType | EdgeType | null>(null)
  const [currentType, setCurrentType] = useState<'node' | 'edge' | null>(null)

  useEffect(() => {
    let type: 'node' | 'edge' | null = null
    let element: RawNodeType | RawEdgeType | null = null
    if (focusedNode) {
      type = 'node'
      element = getNode(focusedNode)
    } else if (selectedNode) {
      type = 'node'
      element = getNode(selectedNode)
    } else if (focusedEdge) {
      type = 'edge'
      element = getEdge(focusedEdge, true)
    } else if (selectedEdge) {
      type = 'edge'
      element = getEdge(selectedEdge, true)
    }

    if (element) {
      if (type == 'node') {
        setCurrentElement(refineNodeProperties(element as any))
      } else {
        setCurrentElement(refineEdgeProperties(element as any))
      }
      setCurrentType(type)
    } else {
      setCurrentElement(null)
      setCurrentType(null)
    }
  }, [
    focusedNode,
    selectedNode,
    focusedEdge,
    selectedEdge,
    setCurrentElement,
    setCurrentType,
    getNode,
    getEdge
  ])

  if (!currentElement) {
    return <></>
  }
  return (
    <div className="bg-background/80 max-w-xs rounded-lg border-2 p-2 text-xs backdrop-blur-lg">
      {currentType == 'node' ? (
        <NodePropertiesView node={currentElement as any} />
      ) : (
        <EdgePropertiesView edge={currentElement as any} />
      )}
    </div>
  )
}

type NodeType = RawNodeType & {
  relationships: {
    type: string
    id: string
    label: string
  }[]
}

type EdgeType = RawEdgeType & {
  sourceNode?: RawNodeType
  targetNode?: RawNodeType
}

const refineNodeProperties = (node: RawNodeType): NodeType => {
  const state = useGraphStore.getState()
  const relationships = []

  if (state.sigmaGraph && state.rawGraph) {
    for (const edgeId of state.sigmaGraph.edges(node.id)) {
      const edge = state.rawGraph.getEdge(edgeId, true)
      if (edge) {
        const isTarget = node.id === edge.source
        const neighbourId = isTarget ? edge.target : edge.source
        const neighbour = state.rawGraph.getNode(neighbourId)
        if (neighbour) {
          relationships.push({
            type: 'Neighbour',
            id: neighbourId,
            label: neighbour.properties['entity_id'] ? neighbour.properties['entity_id'] : neighbour.labels.join(', ')
          })
        }
      }
    }
  }
  return {
    ...node,
    relationships
  }
}

const refineEdgeProperties = (edge: RawEdgeType): EdgeType => {
  const state = useGraphStore.getState()
  const sourceNode = state.rawGraph?.getNode(edge.source)
  const targetNode = state.rawGraph?.getNode(edge.target)
  return {
    ...edge,
    sourceNode,
    targetNode
  }
}

const PropertyRow = ({
  name,
  value,
  onClick,
  tooltip,
  editable = false,
  onChange,
  isEditing = false
}: {
  name: string
  value: any
  onClick?: () => void
  tooltip?: string
  editable?: boolean
  onChange?: (value: string) => void
  isEditing?: boolean
}) => {
  return (
    <div className="flex items-center gap-2">
      <label className="text-primary/60 tracking-wide">{name}</label>:
      {!isEditing ? (
        <Text
          className={`rounded p-1 text-ellipsis ${editable ? 'hover:bg-primary/20' : ''}`}
          tooltipClassName="max-w-80"
          text={value}
          tooltip={tooltip || value}
          side="left"
          onClick={onClick}
        />
      ) : (
        <Input
          className="h-6 w-full text-xs py-1 px-2"
          value={value}
          onChange={(e) => onChange?.(e.target.value)}
        />
      )}
    </div>
  )
}

async function updateEntityApi(entityName: string, entityData: any) {
  try {
    // 去掉实体名称中的引号，API会自动添加
    const cleanEntityName = entityName.replace(/"/g, '')

    const response = await fetch(`/kg/entity/${encodeURIComponent(cleanEntityName)}`, {
      method: 'PUT',
      headers: {
        'Content-Type': 'application/json'
      },
      body: JSON.stringify(entityData)
    })

    if (!response.ok) {
      const errorData = await response.json()
      throw new Error(errorData.detail || '更新实体信息失败')
    }

    return await response.json()
  } catch (error) {
    console.error('更新实体信息时出错:', error)
    throw error
  }
}

// 修改更新关系属性的 API 函数
async function updateRelationshipApi(sourceId: string, targetId: string, relationshipData: any) {
  try {
    const response = await fetch(`/kg/relation/${encodeURIComponent(sourceId)}/${encodeURIComponent(targetId)}`, {
      method: 'PUT',
      headers: {
        'Content-Type': 'application/json'
      },
      body: JSON.stringify(relationshipData)
    })

    if (!response.ok) {
      const errorData = await response.json()
      throw new Error(errorData.detail || '更新关系信息失败')
    }

    return await response.json()
  } catch (error) {
    console.error('更新关系信息时出错:', error)
    throw error
  }
}

const NodePropertiesView = ({ node }: { node: NodeType }) => {
<<<<<<< HEAD
  const [isEditing, setIsEditing] = useState(false)
  const [editableProperties, setEditableProperties] = useState<Record<string, string>>({})

  // 当节点改变时，重置编辑状态
  useEffect(() => {
    setIsEditing(false)
    setEditableProperties({})
  }, [node.id])

  // 开始编辑时，初始化可编辑属性
  const handleEdit = () => {
    setEditableProperties(
      Object.fromEntries(
        Object.entries(node.properties)
          .filter(([key]) => key !== 'source_id') // 排除source_id不允许编辑
          .map(([key, value]) => [key, String(value)])
      )
    )
    setIsEditing(true)
  }

  // 取消编辑
  const handleCancel = () => {
    setIsEditing(false)
    setEditableProperties({})
  }

  // 保存编辑
  const handleSave = async () => {
    try {
      const result = await updateEntityApi(node.labels.join(''), editableProperties)

      if (result.status === 'success') {
        toast.success('更新成功', {
          description: result.message
        })
        setIsEditing(false)

        // 重新加载图表或更新本地状态
        setTimeout(() => {
          window.location.reload()
        }, 1000)
      } else {
        toast.error('更新失败', {
          description: result.message
        })
      }
    } catch (error) {
      toast.error('更新失败', {
        description: error instanceof Error ? error.message : '未知错误'
      })
    }
  }

  // 更新属性值
  const handlePropertyChange = (key: string, value: string) => {
    setEditableProperties(prev => ({
      ...prev,
      [key]: value
    }))
  }

  return (
    <div className="flex flex-col gap-2">
      <div className="flex items-center justify-between">
        <label className="text-md pl-1 font-bold tracking-wide text-sky-300">Node</label>
        {!isEditing ? (
          <Button
            variant="ghost"
            size="sm"
            className="h-6 w-6 p-0"
            onClick={handleEdit}
            title="编辑属性"
          >
            <Pencil className="h-4 w-4" />
          </Button>
        ) : (
          <div className="flex gap-1">
            <Button
              variant="ghost"
              size="sm"
              className="h-6 w-6 p-0 text-red-500"
              onClick={handleCancel}
              title="取消编辑"
            >
              <X className="h-4 w-4" />
            </Button>
            <Button
              variant="ghost"
              size="sm"
              className="h-6 w-6 p-0 text-green-500"
              onClick={handleSave}
              title="保存更改"
            >
              <Save className="h-4 w-4" />
            </Button>
          </div>
        )}
      </div>
=======
  const { t } = useTranslation()
  return (
    <div className="flex flex-col gap-2">
      <label className="text-md pl-1 font-bold tracking-wide text-sky-300">{t('graphPanel.propertiesView.node.title')}</label>
>>>>>>> cd457b46
      <div className="bg-primary/5 max-h-96 overflow-auto rounded p-1">
        <PropertyRow name={t('graphPanel.propertiesView.node.id')} value={node.id} />
        <PropertyRow
          name={t('graphPanel.propertiesView.node.labels')}
          value={node.labels.join(', ')}
          onClick={() => {
            useGraphStore.getState().setSelectedNode(node.id, true)
          }}
        />
        <PropertyRow name={t('graphPanel.propertiesView.node.degree')} value={node.degree} />
      </div>
      <label className="text-md pl-1 font-bold tracking-wide text-yellow-400/90">{t('graphPanel.propertiesView.node.properties')}</label>
      <div className="bg-primary/5 max-h-96 overflow-auto rounded p-1">
        {Object.keys(node.properties)
          .sort()
          .map((name) => {
            // source_id不允许编辑
            const canEdit = name !== 'source_id'

            return (
              <PropertyRow
                key={name}
                name={name}
                value={isEditing && canEdit ? editableProperties[name] : node.properties[name]}
                editable={canEdit}
                isEditing={isEditing && canEdit}
                onChange={(value) => handlePropertyChange(name, value)}
              />
            )
          })}
      </div>
      {node.relationships.length > 0 && (
        <>
          <label className="text-md pl-1 font-bold tracking-wide text-teal-600/90">
          {t('graphPanel.propertiesView.node.relationships')}
          </label>
          <div className="bg-primary/5 max-h-96 overflow-auto rounded p-1">
            {node.relationships.map(({ type, id, label }) => {
              return (
                <PropertyRow
                  key={id}
                  name={type}
                  value={label}
                  onClick={() => {
                    useGraphStore.getState().setSelectedNode(id, true)
                  }}
                />
              )
            })}
          </div>
        </>
      )}
    </div>
  )
}

const EdgePropertiesView = ({ edge }: { edge: EdgeType }) => {
<<<<<<< HEAD
  const [isEditing, setIsEditing] = useState(false)
  const [editableProperties, setEditableProperties] = useState<Record<string, string>>({})

  // 当边改变时，重置编辑状态
  useEffect(() => {
    setIsEditing(false)
    setEditableProperties({})
  }, [edge.id])

  // 开始编辑时，初始化可编辑属性
  const handleEdit = () => {
    setEditableProperties(
      Object.fromEntries(
        Object.entries(edge.properties)
          .map(([key, value]) => [key, String(value)])
      )
    )
    setIsEditing(true)
  }

  // 取消编辑
  const handleCancel = () => {
    setIsEditing(false)
    setEditableProperties({})
  }

  // 保存编辑
  const handleSave = async () => {
    if (!edge.sourceNode) {
      toast.error('无法更新关系', {
        description: '源节点不存在'
      })
      return
    }
    if (!edge.targetNode) {
      toast.error('无法更新关系', {
        description: '目标节点不存在'
      })
      return
    }
    try {
      const result = await updateRelationshipApi(edge.sourceNode.labels.join(''), edge.targetNode.labels.join(''), editableProperties)

      if (result.status === 'success') {
        toast.success('更新关系成功', {
          description: result.message
        })
        setIsEditing(false)

        // 重新加载图表或更新本地状态
        setTimeout(() => {
          window.location.reload()
        }, 1000)
      } else {
        toast.error('更新关系失败', {
          description: result.message
        })
      }
    } catch (error) {
      toast.error('更新关系失败', {
        description: error instanceof Error ? error.message : '未知错误'
      })
    }
  }

  // 更新属性值
  const handlePropertyChange = (key: string, value: string) => {
    setEditableProperties(prev => ({
      ...prev,
      [key]: value
    }))
  }

  return (
    <div className="flex flex-col gap-2">
      <div className="flex items-center justify-between">
        <label className="text-md pl-1 font-bold tracking-wide text-teal-600">Relationship</label>
        {!isEditing ? (
          <Button
            variant="ghost"
            size="sm"
            className="h-6 w-6 p-0"
            onClick={handleEdit}
            title="编辑关系属性"
          >
            <Pencil className="h-4 w-4" />
          </Button>
        ) : (
          <div className="flex gap-1">
            <Button
              variant="ghost"
              size="sm"
              className="h-6 w-6 p-0 text-red-500"
              onClick={handleCancel}
              title="取消编辑"
            >
              <X className="h-4 w-4" />
            </Button>
            <Button
              variant="ghost"
              size="sm"
              className="h-6 w-6 p-0 text-green-500"
              onClick={handleSave}
              title="保存更改"
            >
              <Save className="h-4 w-4" />
            </Button>
          </div>
        )}
      </div>
=======
  const { t } = useTranslation()
  return (
    <div className="flex flex-col gap-2">
      <label className="text-md pl-1 font-bold tracking-wide text-teal-600">{t('graphPanel.propertiesView.edge.title')}</label>
>>>>>>> cd457b46
      <div className="bg-primary/5 max-h-96 overflow-auto rounded p-1">
        <PropertyRow name={t('graphPanel.propertiesView.edge.id')} value={edge.id} />
        {edge.type && <PropertyRow name={t('graphPanel.propertiesView.edge.type')} value={edge.type} />}
        <PropertyRow
          name={t('graphPanel.propertiesView.edge.source')}
          value={edge.sourceNode ? edge.sourceNode.labels.join(', ') : edge.source}
          onClick={() => {
            useGraphStore.getState().setSelectedNode(edge.source, true)
          }}
        />
        <PropertyRow
          name={t('graphPanel.propertiesView.edge.target')}
          value={edge.targetNode ? edge.targetNode.labels.join(', ') : edge.target}
          onClick={() => {
            useGraphStore.getState().setSelectedNode(edge.target, true)
          }}
        />
      </div>
      <label className="text-md pl-1 font-bold tracking-wide text-yellow-400/90">{t('graphPanel.propertiesView.edge.properties')}</label>
      <div className="bg-primary/5 max-h-96 overflow-auto rounded p-1">
        {Object.keys(edge.properties)
          .sort()
          .map((name) => (
            <PropertyRow
              key={name}
              name={name}
              value={isEditing ? editableProperties[name] : edge.properties[name]}
              editable={true}
              isEditing={isEditing}
              onChange={(value) => handlePropertyChange(name, value)}
            />
          ))}
      </div>
    </div>
  )
}

export default PropertiesView<|MERGE_RESOLUTION|>--- conflicted
+++ resolved
@@ -2,14 +2,7 @@
 import { useGraphStore, RawNodeType, RawEdgeType } from '@/stores/graph'
 import Text from '@/components/ui/Text'
 import useLightragGraph from '@/hooks/useLightragGraph'
-<<<<<<< HEAD
-import Button from '@/components/ui/Button'
-import Input from '@/components/ui/Input'
-import { toast } from 'sonner'
-import { Pencil, Save, X } from 'lucide-react'
-=======
 import { useTranslation } from 'react-i18next'
->>>>>>> cd457b46
 
 /**
  * Component that view properties of elements in graph.
@@ -132,197 +125,33 @@
   name,
   value,
   onClick,
-  tooltip,
-  editable = false,
-  onChange,
-  isEditing = false
+  tooltip
 }: {
   name: string
   value: any
   onClick?: () => void
   tooltip?: string
-  editable?: boolean
-  onChange?: (value: string) => void
-  isEditing?: boolean
 }) => {
   return (
     <div className="flex items-center gap-2">
       <label className="text-primary/60 tracking-wide">{name}</label>:
-      {!isEditing ? (
-        <Text
-          className={`rounded p-1 text-ellipsis ${editable ? 'hover:bg-primary/20' : ''}`}
-          tooltipClassName="max-w-80"
-          text={value}
-          tooltip={tooltip || value}
-          side="left"
-          onClick={onClick}
-        />
-      ) : (
-        <Input
-          className="h-6 w-full text-xs py-1 px-2"
-          value={value}
-          onChange={(e) => onChange?.(e.target.value)}
-        />
-      )}
-    </div>
-  )
-}
-
-async function updateEntityApi(entityName: string, entityData: any) {
-  try {
-    // 去掉实体名称中的引号，API会自动添加
-    const cleanEntityName = entityName.replace(/"/g, '')
-
-    const response = await fetch(`/kg/entity/${encodeURIComponent(cleanEntityName)}`, {
-      method: 'PUT',
-      headers: {
-        'Content-Type': 'application/json'
-      },
-      body: JSON.stringify(entityData)
-    })
-
-    if (!response.ok) {
-      const errorData = await response.json()
-      throw new Error(errorData.detail || '更新实体信息失败')
-    }
-
-    return await response.json()
-  } catch (error) {
-    console.error('更新实体信息时出错:', error)
-    throw error
-  }
-}
-
-// 修改更新关系属性的 API 函数
-async function updateRelationshipApi(sourceId: string, targetId: string, relationshipData: any) {
-  try {
-    const response = await fetch(`/kg/relation/${encodeURIComponent(sourceId)}/${encodeURIComponent(targetId)}`, {
-      method: 'PUT',
-      headers: {
-        'Content-Type': 'application/json'
-      },
-      body: JSON.stringify(relationshipData)
-    })
-
-    if (!response.ok) {
-      const errorData = await response.json()
-      throw new Error(errorData.detail || '更新关系信息失败')
-    }
-
-    return await response.json()
-  } catch (error) {
-    console.error('更新关系信息时出错:', error)
-    throw error
-  }
+      <Text
+        className="hover:bg-primary/20 rounded p-1 text-ellipsis"
+        tooltipClassName="max-w-80"
+        text={value}
+        tooltip={tooltip || value}
+        side="left"
+        onClick={onClick}
+      />
+    </div>
+  )
 }
 
 const NodePropertiesView = ({ node }: { node: NodeType }) => {
-<<<<<<< HEAD
-  const [isEditing, setIsEditing] = useState(false)
-  const [editableProperties, setEditableProperties] = useState<Record<string, string>>({})
-
-  // 当节点改变时，重置编辑状态
-  useEffect(() => {
-    setIsEditing(false)
-    setEditableProperties({})
-  }, [node.id])
-
-  // 开始编辑时，初始化可编辑属性
-  const handleEdit = () => {
-    setEditableProperties(
-      Object.fromEntries(
-        Object.entries(node.properties)
-          .filter(([key]) => key !== 'source_id') // 排除source_id不允许编辑
-          .map(([key, value]) => [key, String(value)])
-      )
-    )
-    setIsEditing(true)
-  }
-
-  // 取消编辑
-  const handleCancel = () => {
-    setIsEditing(false)
-    setEditableProperties({})
-  }
-
-  // 保存编辑
-  const handleSave = async () => {
-    try {
-      const result = await updateEntityApi(node.labels.join(''), editableProperties)
-
-      if (result.status === 'success') {
-        toast.success('更新成功', {
-          description: result.message
-        })
-        setIsEditing(false)
-
-        // 重新加载图表或更新本地状态
-        setTimeout(() => {
-          window.location.reload()
-        }, 1000)
-      } else {
-        toast.error('更新失败', {
-          description: result.message
-        })
-      }
-    } catch (error) {
-      toast.error('更新失败', {
-        description: error instanceof Error ? error.message : '未知错误'
-      })
-    }
-  }
-
-  // 更新属性值
-  const handlePropertyChange = (key: string, value: string) => {
-    setEditableProperties(prev => ({
-      ...prev,
-      [key]: value
-    }))
-  }
-
-  return (
-    <div className="flex flex-col gap-2">
-      <div className="flex items-center justify-between">
-        <label className="text-md pl-1 font-bold tracking-wide text-sky-300">Node</label>
-        {!isEditing ? (
-          <Button
-            variant="ghost"
-            size="sm"
-            className="h-6 w-6 p-0"
-            onClick={handleEdit}
-            title="编辑属性"
-          >
-            <Pencil className="h-4 w-4" />
-          </Button>
-        ) : (
-          <div className="flex gap-1">
-            <Button
-              variant="ghost"
-              size="sm"
-              className="h-6 w-6 p-0 text-red-500"
-              onClick={handleCancel}
-              title="取消编辑"
-            >
-              <X className="h-4 w-4" />
-            </Button>
-            <Button
-              variant="ghost"
-              size="sm"
-              className="h-6 w-6 p-0 text-green-500"
-              onClick={handleSave}
-              title="保存更改"
-            >
-              <Save className="h-4 w-4" />
-            </Button>
-          </div>
-        )}
-      </div>
-=======
   const { t } = useTranslation()
   return (
     <div className="flex flex-col gap-2">
       <label className="text-md pl-1 font-bold tracking-wide text-sky-300">{t('graphPanel.propertiesView.node.title')}</label>
->>>>>>> cd457b46
       <div className="bg-primary/5 max-h-96 overflow-auto rounded p-1">
         <PropertyRow name={t('graphPanel.propertiesView.node.id')} value={node.id} />
         <PropertyRow
@@ -339,25 +168,13 @@
         {Object.keys(node.properties)
           .sort()
           .map((name) => {
-            // source_id不允许编辑
-            const canEdit = name !== 'source_id'
-
-            return (
-              <PropertyRow
-                key={name}
-                name={name}
-                value={isEditing && canEdit ? editableProperties[name] : node.properties[name]}
-                editable={canEdit}
-                isEditing={isEditing && canEdit}
-                onChange={(value) => handlePropertyChange(name, value)}
-              />
-            )
+            return <PropertyRow key={name} name={name} value={node.properties[name]} />
           })}
       </div>
       {node.relationships.length > 0 && (
         <>
           <label className="text-md pl-1 font-bold tracking-wide text-teal-600/90">
-          {t('graphPanel.propertiesView.node.relationships')}
+            {t('graphPanel.propertiesView.node.relationships')}
           </label>
           <div className="bg-primary/5 max-h-96 overflow-auto rounded p-1">
             {node.relationships.map(({ type, id, label }) => {
@@ -380,123 +197,10 @@
 }
 
 const EdgePropertiesView = ({ edge }: { edge: EdgeType }) => {
-<<<<<<< HEAD
-  const [isEditing, setIsEditing] = useState(false)
-  const [editableProperties, setEditableProperties] = useState<Record<string, string>>({})
-
-  // 当边改变时，重置编辑状态
-  useEffect(() => {
-    setIsEditing(false)
-    setEditableProperties({})
-  }, [edge.id])
-
-  // 开始编辑时，初始化可编辑属性
-  const handleEdit = () => {
-    setEditableProperties(
-      Object.fromEntries(
-        Object.entries(edge.properties)
-          .map(([key, value]) => [key, String(value)])
-      )
-    )
-    setIsEditing(true)
-  }
-
-  // 取消编辑
-  const handleCancel = () => {
-    setIsEditing(false)
-    setEditableProperties({})
-  }
-
-  // 保存编辑
-  const handleSave = async () => {
-    if (!edge.sourceNode) {
-      toast.error('无法更新关系', {
-        description: '源节点不存在'
-      })
-      return
-    }
-    if (!edge.targetNode) {
-      toast.error('无法更新关系', {
-        description: '目标节点不存在'
-      })
-      return
-    }
-    try {
-      const result = await updateRelationshipApi(edge.sourceNode.labels.join(''), edge.targetNode.labels.join(''), editableProperties)
-
-      if (result.status === 'success') {
-        toast.success('更新关系成功', {
-          description: result.message
-        })
-        setIsEditing(false)
-
-        // 重新加载图表或更新本地状态
-        setTimeout(() => {
-          window.location.reload()
-        }, 1000)
-      } else {
-        toast.error('更新关系失败', {
-          description: result.message
-        })
-      }
-    } catch (error) {
-      toast.error('更新关系失败', {
-        description: error instanceof Error ? error.message : '未知错误'
-      })
-    }
-  }
-
-  // 更新属性值
-  const handlePropertyChange = (key: string, value: string) => {
-    setEditableProperties(prev => ({
-      ...prev,
-      [key]: value
-    }))
-  }
-
-  return (
-    <div className="flex flex-col gap-2">
-      <div className="flex items-center justify-between">
-        <label className="text-md pl-1 font-bold tracking-wide text-teal-600">Relationship</label>
-        {!isEditing ? (
-          <Button
-            variant="ghost"
-            size="sm"
-            className="h-6 w-6 p-0"
-            onClick={handleEdit}
-            title="编辑关系属性"
-          >
-            <Pencil className="h-4 w-4" />
-          </Button>
-        ) : (
-          <div className="flex gap-1">
-            <Button
-              variant="ghost"
-              size="sm"
-              className="h-6 w-6 p-0 text-red-500"
-              onClick={handleCancel}
-              title="取消编辑"
-            >
-              <X className="h-4 w-4" />
-            </Button>
-            <Button
-              variant="ghost"
-              size="sm"
-              className="h-6 w-6 p-0 text-green-500"
-              onClick={handleSave}
-              title="保存更改"
-            >
-              <Save className="h-4 w-4" />
-            </Button>
-          </div>
-        )}
-      </div>
-=======
   const { t } = useTranslation()
   return (
     <div className="flex flex-col gap-2">
       <label className="text-md pl-1 font-bold tracking-wide text-teal-600">{t('graphPanel.propertiesView.edge.title')}</label>
->>>>>>> cd457b46
       <div className="bg-primary/5 max-h-96 overflow-auto rounded p-1">
         <PropertyRow name={t('graphPanel.propertiesView.edge.id')} value={edge.id} />
         {edge.type && <PropertyRow name={t('graphPanel.propertiesView.edge.type')} value={edge.type} />}
@@ -519,16 +223,9 @@
       <div className="bg-primary/5 max-h-96 overflow-auto rounded p-1">
         {Object.keys(edge.properties)
           .sort()
-          .map((name) => (
-            <PropertyRow
-              key={name}
-              name={name}
-              value={isEditing ? editableProperties[name] : edge.properties[name]}
-              editable={true}
-              isEditing={isEditing}
-              onChange={(value) => handlePropertyChange(name, value)}
-            />
-          ))}
+          .map((name) => {
+            return <PropertyRow key={name} name={name} value={edge.properties[name]} />
+          })}
       </div>
     </div>
   )
