import { StrictMode } from 'react'
import { createRoot } from 'react-dom/client'
import './index.css'
<<<<<<< HEAD
import AppRouter from './AppRouter'
=======
import App from './App.tsx'
import "./i18n";

>>>>>>> 2ffd7f91

createRoot(document.getElementById('root')!).render(
  <StrictMode>
    <AppRouter />
  </StrictMode>
)<|MERGE_RESOLUTION|>--- conflicted
+++ resolved
@@ -1,13 +1,9 @@
 import { StrictMode } from 'react'
 import { createRoot } from 'react-dom/client'
 import './index.css'
-<<<<<<< HEAD
 import AppRouter from './AppRouter'
-=======
-import App from './App.tsx'
 import "./i18n";
 
->>>>>>> 2ffd7f91
 
 createRoot(document.getElementById('root')!).render(
   <StrictMode>
