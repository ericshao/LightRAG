--- conflicted
+++ resolved
@@ -131,15 +131,6 @@
 
   // Handle component mount/unmount and tab visibility
   useEffect(() => {
-<<<<<<< HEAD
-    setSigmaSettings({
-      ...defaultSigmaSettings,
-      enableEdgeEvents: true,
-      renderEdgeLabels,
-      renderLabels
-    })
-  }, [renderLabels, enableEdgeEvents, renderEdgeLabels])
-=======
     // When component mounts or tab becomes visible
     if (isGraphTabVisible && !shouldRender && !isFetching && !initAttemptedRef.current) {
       // If tab is visible but graph is not rendering, try to enable rendering
@@ -161,7 +152,6 @@
   useEffect(() => {
     setSigmaSettings(defaultSigmaSettings)
   }, [])
->>>>>>> 9d971e58
 
   const onSearchFocus = useCallback((value: GraphSearchOption | null) => {
     if (value === null) useGraphStore.getState().setFocusedNode(null)
