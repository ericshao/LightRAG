--- conflicted
+++ resolved
@@ -1,9 +1,5 @@
-<<<<<<< HEAD
 import { useState, useEffect, useCallback, useMemo } from 'react'
-=======
-import { useState, useEffect, useCallback } from 'react'
 import { useTranslation } from 'react-i18next'
->>>>>>> cd457b46
 import Button from '@/components/ui/Button'
 import {
   Table,
@@ -13,7 +9,7 @@
   TableHeader,
   TableRow
 } from '@/components/ui/Table'
-import { Card, CardHeader, CardTitle, CardContent } from '@/components/ui/Card'
+import { Card, CardHeader, CardTitle, CardContent, CardDescription } from '@/components/ui/Card'
 import EmptyCard from '@/components/ui/EmptyCard'
 import Text from '@/components/ui/Text'
 import UploadDocumentsDialog from '@/components/documents/UploadDocumentsDialog'
@@ -173,6 +169,50 @@
           >
             <RefreshCwIcon /> {t('documentPanel.documentManager.scanButton')}
           </Button>
+          <div className="flex items-center gap-2 mb-4">
+            <FilterIcon className="h-4 w-4" />
+            <div className="flex gap-1">
+              <Button
+                size="sm"
+                variant={statusFilter === 'all' ? 'secondary' : 'outline'}
+                onClick={() => setStatusFilter('all')}
+              >
+                All ({documentCounts.all})
+              </Button>
+              <Button
+                size="sm"
+                variant={statusFilter === 'processed' ? 'secondary' : 'outline'}
+                onClick={() => setStatusFilter('processed')}
+                className="text-green-600"
+              >
+                Completed ({documentCounts.processed || 0})
+              </Button>
+              <Button
+                size="sm"
+                variant={statusFilter === 'processing' ? 'secondary' : 'outline'}
+                onClick={() => setStatusFilter('processing')}
+                className="text-blue-600"
+              >
+                Processing ({documentCounts.processing || 0})
+              </Button>
+              <Button
+                size="sm"
+                variant={statusFilter === 'pending' ? 'secondary' : 'outline'}
+                onClick={() => setStatusFilter('pending')}
+                className="text-yellow-600"
+              >
+                Pending ({documentCounts.pending || 0})
+              </Button>
+              <Button
+                size="sm"
+                variant={statusFilter === 'failed' ? 'secondary' : 'outline'}
+                onClick={() => setStatusFilter('failed')}
+                className="text-red-600"
+              >
+                Failed ({documentCounts.failed || 0})
+              </Button>
+            </div>
+          </div>
           <div className="flex-1" />
           <ClearDocumentsDialog />
           <UploadDocumentsDialog />
@@ -180,12 +220,8 @@
 
         <Card>
           <CardHeader>
-<<<<<<< HEAD
-            <CardTitle>Uploaded documents</CardTitle>
-=======
             <CardTitle>{t('documentPanel.documentManager.uploadedTitle')}</CardTitle>
             <CardDescription>{t('documentPanel.documentManager.uploadedDescription')}</CardDescription>
->>>>>>> cd457b46
           </CardHeader>
           <CardContent>
             {!docs && (
@@ -195,122 +231,6 @@
               />
             )}
             {docs && (
-<<<<<<< HEAD
-              <>
-                <div className="flex items-center gap-2 mb-4">
-                  <FilterIcon className="h-4 w-4" />
-                  <span>Filter:</span>
-                  <div className="flex gap-1">
-                    <Button
-                      size="sm"
-                      variant={statusFilter === 'all' ? 'default' : 'outline'}
-                      onClick={() => setStatusFilter('all')}
-                    >
-                      All ({documentCounts.all})
-                    </Button>
-                    <Button
-                      size="sm"
-                      variant={statusFilter === 'processed' ? 'default' : 'outline'}
-                      onClick={() => setStatusFilter('processed')}
-                      className="text-green-600"
-                    >
-                      Completed ({documentCounts.processed || 0})
-                    </Button>
-                    <Button
-                      size="sm"
-                      variant={statusFilter === 'processing' ? 'default' : 'outline'}
-                      onClick={() => setStatusFilter('processing')}
-                      className="text-blue-600"
-                    >
-                      Processing ({documentCounts.processing || 0})
-                    </Button>
-                    <Button
-                      size="sm"
-                      variant={statusFilter === 'pending' ? 'default' : 'outline'}
-                      onClick={() => setStatusFilter('pending')}
-                      className="text-yellow-600"
-                    >
-                      Pending ({documentCounts.pending || 0})
-                    </Button>
-                    <Button
-                      size="sm"
-                      variant={statusFilter === 'failed' ? 'default' : 'outline'}
-                      onClick={() => setStatusFilter('failed')}
-                      className="text-red-600"
-                    >
-                      Failed ({documentCounts.failed || 0})
-                    </Button>
-                  </div>
-                </div>
-
-                <Table>
-                  <TableHeader>
-                    <TableRow>
-                      <TableHead>ID</TableHead>
-                      <TableHead>Summary</TableHead>
-                      <TableHead>Status</TableHead>
-                      <TableHead>Length</TableHead>
-                      <TableHead>Chunks</TableHead>
-                      <TableHead onClick={() => toggleSort('created_at')} className="cursor-pointer hover:bg-background/60">
-                        Created
-                        {sortColumn === 'created_at' && (
-                          sortDirection === 'asc' ? <ChevronUpIcon className="inline ml-1" /> : <ChevronDownIcon className="inline ml-1" />
-                        )}
-                      </TableHead>
-                      <TableHead onClick={() => toggleSort('updated_at')} className="cursor-pointer hover:bg-background/60">
-                        Updated
-                        {sortColumn === 'updated_at' && (
-                          sortDirection === 'asc' ? <ChevronUpIcon className="inline ml-1" /> : <ChevronDownIcon className="inline ml-1" />
-                        )}
-                      </TableHead>
-                      <TableHead>Metadata</TableHead>
-                    </TableRow>
-                  </TableHeader>
-                  <TableBody className="text-sm">
-                    {filteredAndSortedDocs?.statuses && Object.entries(filteredAndSortedDocs.statuses).map(([status, documents]) =>
-                      documents.map((doc) => (
-                        <TableRow key={doc.id}>
-                          <TableCell className="truncate font-mono">{doc.id}</TableCell>
-                          <TableCell className="max-w-xs min-w-24 truncate">
-                            <Text
-                              text={doc.content_summary}
-                              tooltip={doc.content_summary}
-                              tooltipClassName="max-w-none overflow-visible block"
-                            />
-                          </TableCell>
-                          <TableCell>
-                            {status === 'processed' && (
-                              <span className="text-green-600">Completed</span>
-                            )}
-                            {status === 'processing' && (
-                              <span className="text-blue-600">Processing</span>
-                            )}
-                            {status === 'pending' && <span className="text-yellow-600">Pending</span>}
-                            {status === 'failed' && <span className="text-red-600">Failed</span>}
-                            {doc.error && (
-                              <span className="ml-2 text-red-500" title={doc.error}>
-                                ⚠️
-                              </span>
-                            )}
-                          </TableCell>
-                          <TableCell>{doc.content_length ?? '-'}</TableCell>
-                          <TableCell>{doc.chunks_count ?? '-'}</TableCell>
-                          <TableCell className="truncate">
-                            {new Date(doc.created_at).toLocaleString()}
-                          </TableCell>
-                          <TableCell className="truncate">
-                            {new Date(doc.updated_at).toLocaleString()}
-                          </TableCell>
-                          <TableCell className="max-w-xs truncate">
-                            {doc.metadata ? JSON.stringify(doc.metadata) : '-'}
-                          </TableCell>
-                        </TableRow>
-                      ))
-                    )}
-                  </TableBody>
-                </Table>
-              </>
-=======
               <Table>
                 <TableHeader>
                   <TableRow>
@@ -319,13 +239,23 @@
                     <TableHead>{t('documentPanel.documentManager.columns.status')}</TableHead>
                     <TableHead>{t('documentPanel.documentManager.columns.length')}</TableHead>
                     <TableHead>{t('documentPanel.documentManager.columns.chunks')}</TableHead>
-                    <TableHead>{t('documentPanel.documentManager.columns.created')}</TableHead>
-                    <TableHead>{t('documentPanel.documentManager.columns.updated')}</TableHead>
+                    <TableHead onClick={() => toggleSort('created_at')} className="cursor-pointer hover:bg-background/60">
+                      {t('documentPanel.documentManager.columns.created')}
+                      {sortColumn === 'created_at' && (
+                        sortDirection === 'asc' ? <ChevronUpIcon className="inline ml-1" /> : <ChevronDownIcon className="inline ml-1" />
+                      )}
+                    </TableHead>
+                    <TableHead onClick={() => toggleSort('updated_at')} className="cursor-pointer hover:bg-background/60">
+                      {t('documentPanel.documentManager.columns.updated')}
+                      {sortColumn === 'updated_at' && (
+                        sortDirection === 'asc' ? <ChevronUpIcon className="inline ml-1" /> : <ChevronDownIcon className="inline ml-1" />
+                      )}
+                    </TableHead>
                     <TableHead>{t('documentPanel.documentManager.columns.metadata')}</TableHead>
                   </TableRow>
                 </TableHeader>
                 <TableBody className="text-sm">
-                  {Object.entries(docs.statuses).map(([status, documents]) =>
+                  {filteredAndSortedDocs?.statuses && Object.entries(filteredAndSortedDocs.statuses).map(([status, documents]) =>
                     documents.map((doc) => (
                       <TableRow key={doc.id}>
                         <TableCell className="truncate font-mono">{doc.id}</TableCell>
@@ -367,7 +297,6 @@
                   )}
                 </TableBody>
               </Table>
->>>>>>> cd457b46
             )}
           </CardContent>
         </Card>
