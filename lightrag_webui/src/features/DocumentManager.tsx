--- conflicted
+++ resolved
@@ -1,8 +1,4 @@
-<<<<<<< HEAD
-import { useState, useEffect, useCallback, useMemo } from 'react'
-=======
-import { useState, useEffect, useCallback, useRef } from 'react'
->>>>>>> 9d971e58
+import { useState, useEffect, useCallback, useMemo, useRef } from 'react'
 import { useTranslation } from 'react-i18next'
 import { useTabVisibility } from '@/contexts/useTabVisibility'
 import Button from '@/components/ui/Button'
@@ -38,17 +34,14 @@
   const { t } = useTranslation()
   const health = useBackendState.use.health()
   const [docs, setDocs] = useState<DocsStatusesResponse | null>(null)
-<<<<<<< HEAD
   // 添加排序状态
   const [sortColumn, setSortColumn] = useState<SortableColumn | null>(null);
   const [sortDirection, setSortDirection] = useState<SortDirection>(null);
   // 添加过滤状态
   const [statusFilter, setStatusFilter] = useState<StatusFilter>('all');
-=======
   const { isTabVisible } = useTabVisibility()
   const isDocumentsTabVisible = isTabVisible('documents')
   const initialLoadRef = useRef(false)
->>>>>>> 9d971e58
 
   const fetchDocuments = useCallback(async () => {
     try {
