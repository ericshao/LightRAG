<!doctype html>
<html lang="en">
  <head>
    <meta charset="UTF-8" />
    <meta http-equiv="Cache-Control" content="no-cache, no-store, must-revalidate" />
    <meta http-equiv="Pragma" content="no-cache" />
    <meta http-equiv="Expires" content="0" />
    <link rel="icon" type="image/svg+xml" href="logo.png" />
    <meta name="viewport" content="width=device-width, initial-scale=1.0" />
    <title>Lightrag</title>
<<<<<<< HEAD
    <script type="module" crossorigin src="/webui/assets/index-6Cgle0rM.js"></script>
    <link rel="stylesheet" crossorigin href="/webui/assets/index-Cq65VeVX.css">
=======
    <script type="module" crossorigin src="/webui/assets/index-BRzImUsU.js"></script>
    <link rel="stylesheet" crossorigin href="/webui/assets/index-BcBS1RaQ.css">
>>>>>>> 9b27f322
  </head>
  <body>
    <div id="root"></div>
  </body>
</html><|MERGE_RESOLUTION|>--- conflicted
+++ resolved
@@ -8,13 +8,8 @@
     <link rel="icon" type="image/svg+xml" href="logo.png" />
     <meta name="viewport" content="width=device-width, initial-scale=1.0" />
     <title>Lightrag</title>
-<<<<<<< HEAD
-    <script type="module" crossorigin src="/webui/assets/index-6Cgle0rM.js"></script>
+    <script type="module" crossorigin src="/webui/assets/index-DlScqWrq.js"></script>
     <link rel="stylesheet" crossorigin href="/webui/assets/index-Cq65VeVX.css">
-=======
-    <script type="module" crossorigin src="/webui/assets/index-BRzImUsU.js"></script>
-    <link rel="stylesheet" crossorigin href="/webui/assets/index-BcBS1RaQ.css">
->>>>>>> 9b27f322
   </head>
   <body>
     <div id="root"></div>
