<!doctype html>
<html lang="en">
  <head>
    <meta charset="UTF-8" />
    <meta http-equiv="Cache-Control" content="no-cache, no-store, must-revalidate" />
    <meta http-equiv="Pragma" content="no-cache" />
    <meta http-equiv="Expires" content="0" />
    <link rel="icon" type="image/svg+xml" href="logo.png" />
    <meta name="viewport" content="width=device-width, initial-scale=1.0" />
    <title>Lightrag</title>
<<<<<<< HEAD
    <script type="module" crossorigin src="./assets/index-NoYhVzmc.js"></script>
    <link rel="stylesheet" crossorigin href="./assets/index-qWsBpvUK.css">
=======
    <script type="module" crossorigin src="/webui/assets/index-CSrxfS-k.js"></script>
    <link rel="stylesheet" crossorigin href="/webui/assets/index-mPRIIErN.css">
>>>>>>> a3de421b
  </head>
  <body>
    <div id="root"></div>
  </body>
</html><|MERGE_RESOLUTION|>--- conflicted
+++ resolved
@@ -8,13 +8,8 @@
     <link rel="icon" type="image/svg+xml" href="logo.png" />
     <meta name="viewport" content="width=device-width, initial-scale=1.0" />
     <title>Lightrag</title>
-<<<<<<< HEAD
-    <script type="module" crossorigin src="./assets/index-NoYhVzmc.js"></script>
-    <link rel="stylesheet" crossorigin href="./assets/index-qWsBpvUK.css">
-=======
-    <script type="module" crossorigin src="/webui/assets/index-CSrxfS-k.js"></script>
-    <link rel="stylesheet" crossorigin href="/webui/assets/index-mPRIIErN.css">
->>>>>>> a3de421b
+    <script type="module" crossorigin src="/webui/assets/index-gdYadOAe.js"></script>
+    <link rel="stylesheet" crossorigin href="/webui/assets/index-BjVfzscN.css">
   </head>
   <body>
     <div id="root"></div>
