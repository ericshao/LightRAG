<!doctype html>
<html lang="en">
  <head>
    <meta charset="UTF-8" />
    <meta http-equiv="Cache-Control" content="no-cache, no-store, must-revalidate" />
    <meta http-equiv="Pragma" content="no-cache" />
    <meta http-equiv="Expires" content="0" />
    <link rel="icon" type="image/svg+xml" href="logo.png" />
    <meta name="viewport" content="width=device-width, initial-scale=1.0" />
    <title>Lightrag</title>
<<<<<<< HEAD
    <script type="module" crossorigin src="/webui/assets/index-BVT1Dxl-.js"></script>
    <link rel="stylesheet" crossorigin href="/webui/assets/index-QU59h9JG.css">
=======
    <script type="module" crossorigin src="/webui/assets/index-1fU28mRC.js"></script>
    <link rel="stylesheet" crossorigin href="/webui/assets/index-BJDb04H1.css">
>>>>>>> f7ee5be6
  </head>
  <body>
    <div id="root"></div>
  </body>
</html><|MERGE_RESOLUTION|>--- conflicted
+++ resolved
@@ -8,13 +8,8 @@
     <link rel="icon" type="image/svg+xml" href="logo.png" />
     <meta name="viewport" content="width=device-width, initial-scale=1.0" />
     <title>Lightrag</title>
-<<<<<<< HEAD
-    <script type="module" crossorigin src="/webui/assets/index-BVT1Dxl-.js"></script>
-    <link rel="stylesheet" crossorigin href="/webui/assets/index-QU59h9JG.css">
-=======
-    <script type="module" crossorigin src="/webui/assets/index-1fU28mRC.js"></script>
+    <script type="module" crossorigin src="/webui/assets/index-DHRLzVNB.js"></script>
     <link rel="stylesheet" crossorigin href="/webui/assets/index-BJDb04H1.css">
->>>>>>> f7ee5be6
   </head>
   <body>
     <div id="root"></div>
