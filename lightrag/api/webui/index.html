--- conflicted
+++ resolved
@@ -8,13 +8,8 @@
     <link rel="icon" type="image/svg+xml" href="logo.png" />
     <meta name="viewport" content="width=device-width, initial-scale=1.0" />
     <title>Lightrag</title>
-<<<<<<< HEAD
-    <script type="module" crossorigin src="/webui/assets/index-BUpeud5M.js"></script>
-    <link rel="stylesheet" crossorigin href="/webui/assets/index-CD5HxTy1.css">
-=======
-    <script type="module" crossorigin src="/webui/assets/index-Cma7xY0-.js"></script>
+    <script type="module" crossorigin src="/webui/assets/index-DGNxK9OW.js"></script>
     <link rel="stylesheet" crossorigin href="/webui/assets/index-QU59h9JG.css">
->>>>>>> 75e19a20
   </head>
   <body>
     <div id="root"></div>
