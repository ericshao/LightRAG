--- conflicted
+++ resolved
@@ -234,8 +234,26 @@
                 | ".scss"
                 | ".less"
             ):
-<<<<<<< HEAD
-                content = file.decode("utf-8")
+                try:
+                    # Try to decode as UTF-8
+                    content = file.decode("utf-8")
+
+                    # Validate content
+                    if not content or len(content.strip()) == 0:
+                        logger.error(f"Empty content in file: {file_path.name}")
+                        return False
+
+                    # Check if content looks like binary data string representation
+                    if content.startswith("b'") or content.startswith('b"'):
+                        logger.error(
+                            f"File {file_path.name} appears to contain binary data representation instead of text"
+                        )
+                        return False
+
+                except UnicodeDecodeError:
+                    logger.error(
+                        f"File {file_path.name} is not valid UTF-8 encoded text. Please convert it to UTF-8 before processing."
+                    )
             case ".csv":
                 try:
                     text = file.decode("utf-8")
@@ -243,14 +261,12 @@
                     # 获取并验证标题行
                     headers = next(reader, None)
                     if not headers:
-                        logging.error(f"Empty CSV file or missing headers: {file_path}")
                         return False
                     # 处理数据行
                     processed_lines = []
                     row_count = 0
                     for row in reader:
                         if len(row) != len(headers):
-                            logging.warning(f"Skipping malformed row in {file_path}, expected {len(headers)} columns, got {len(row)}")
                             continue
                         # 格式化行数据
                         formatted_row = []
@@ -261,37 +277,11 @@
                             processed_lines.append(" | ".join(formatted_row))
                         row_count += 1
                     if not processed_lines:
-                        logging.warning(f"No valid data found in CSV file: {file_path}")
                         return False
                     content = "\n\n".join(processed_lines)
-                    logging.info(f"Successfully processed CSV file: {file_path} ({row_count} rows)")
                 except UnicodeDecodeError:
-                    logging.error(f"CSV file encoding error: {file_path}")
                     return False
                 except Exception as e:
-                    logging.error(f"Failed to process CSV file {file_path}: {str(e)}")
-=======
-                try:
-                    # Try to decode as UTF-8
-                    content = file.decode("utf-8")
-
-                    # Validate content
-                    if not content or len(content.strip()) == 0:
-                        logger.error(f"Empty content in file: {file_path.name}")
-                        return False
-
-                    # Check if content looks like binary data string representation
-                    if content.startswith("b'") or content.startswith('b"'):
-                        logger.error(
-                            f"File {file_path.name} appears to contain binary data representation instead of text"
-                        )
-                        return False
-
-                except UnicodeDecodeError:
-                    logger.error(
-                        f"File {file_path.name} is not valid UTF-8 encoded text. Please convert it to UTF-8 before processing."
-                    )
->>>>>>> 32a7d406
                     return False
             case ".pdf":
                 if not pm.is_installed("pypdf2"):  # type: ignore
