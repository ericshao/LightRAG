--- conflicted
+++ resolved
@@ -163,302 +163,6 @@
     return combined_dependency
 
 
-<<<<<<< HEAD
-class DefaultRAGStorageConfig:
-    KV_STORAGE = "JsonKVStorage"
-    VECTOR_STORAGE = "NanoVectorDBStorage"
-    GRAPH_STORAGE = "NetworkXStorage"
-    DOC_STATUS_STORAGE = "JsonDocStatusStorage"
-
-
-def get_default_host(binding_type: str) -> str:
-    default_hosts = {
-        "ollama": os.getenv("LLM_BINDING_HOST", "http://localhost:11434"),
-        "lollms": os.getenv("LLM_BINDING_HOST", "http://localhost:9600"),
-        "azure_openai": os.getenv("AZURE_OPENAI_ENDPOINT", "https://api.openai.com/v1"),
-        "openai": os.getenv("LLM_BINDING_HOST", "https://api.openai.com/v1"),
-    }
-    return default_hosts.get(
-        binding_type, os.getenv("LLM_BINDING_HOST", "http://localhost:11434")
-    )  # fallback to ollama if unknown
-
-
-def get_env_value(env_key: str, default: any, value_type: type = str) -> any:
-    """
-    Get value from environment variable with type conversion
-
-    Args:
-        env_key (str): Environment variable key
-        default (any): Default value if env variable is not set
-        value_type (type): Type to convert the value to
-
-    Returns:
-        any: Converted value from environment or default
-    """
-    value = os.getenv(env_key)
-    if value is None:
-        return default
-
-    if value_type is bool:
-        return value.lower() in ("true", "1", "yes", "t", "on")
-    try:
-        return value_type(value)
-    except ValueError:
-        return default
-
-
-def parse_args(is_uvicorn_mode: bool = False) -> argparse.Namespace:
-    """
-    Parse command line arguments with environment variable fallback
-
-    Args:
-        is_uvicorn_mode: Whether running under uvicorn mode
-
-    Returns:
-        argparse.Namespace: Parsed arguments
-    """
-
-    parser = argparse.ArgumentParser(
-        description="LightRAG FastAPI Server with separate working and input directories"
-    )
-
-    # Server configuration
-    parser.add_argument(
-        "--host",
-        default=get_env_value("HOST", "0.0.0.0"),
-        help="Server host (default: from env or 0.0.0.0)",
-    )
-    parser.add_argument(
-        "--port",
-        type=int,
-        default=get_env_value("PORT", 9621, int),
-        help="Server port (default: from env or 9621)",
-    )
-
-    # Directory configuration
-    parser.add_argument(
-        "--working-dir",
-        default=get_env_value("WORKING_DIR", "./rag_storage"),
-        help="Working directory for RAG storage (default: from env or ./rag_storage)",
-    )
-    parser.add_argument(
-        "--input-dir",
-        default=get_env_value("INPUT_DIR", "./inputs"),
-        help="Directory containing input documents (default: from env or ./inputs)",
-    )
-
-    def timeout_type(value):
-        if value is None:
-            return 150
-        if value is None or value == "None":
-            return None
-        return int(value)
-
-    parser.add_argument(
-        "--timeout",
-        default=get_env_value("TIMEOUT", None, timeout_type),
-        type=timeout_type,
-        help="Timeout in seconds (useful when using slow AI). Use None for infinite timeout",
-    )
-
-    # RAG configuration
-    parser.add_argument(
-        "--max-async",
-        type=int,
-        default=get_env_value("MAX_ASYNC", 24, int),
-        help="Maximum async operations (default: from env or 24)",
-    )
-    parser.add_argument(
-        "--max-tokens",
-        type=int,
-        default=get_env_value("MAX_TOKENS", 32768, int),
-        help="Maximum token size (default: from env or 32768)",
-    )
-
-    # Logging configuration
-    parser.add_argument(
-        "--log-level",
-        default=get_env_value("LOG_LEVEL", "INFO"),
-        choices=["DEBUG", "INFO", "WARNING", "ERROR", "CRITICAL"],
-        help="Logging level (default: from env or INFO)",
-    )
-    parser.add_argument(
-        "--verbose",
-        action="store_true",
-        default=get_env_value("VERBOSE", False, bool),
-        help="Enable verbose debug output(only valid for DEBUG log-level)",
-    )
-
-    parser.add_argument(
-        "--key",
-        type=str,
-        default=get_env_value("LIGHTRAG_API_KEY", None),
-        help="API key for authentication. This protects lightrag server against unauthorized access",
-    )
-
-    # Optional https parameters
-    parser.add_argument(
-        "--ssl",
-        action="store_true",
-        default=get_env_value("SSL", False, bool),
-        help="Enable HTTPS (default: from env or False)",
-    )
-    parser.add_argument(
-        "--ssl-certfile",
-        default=get_env_value("SSL_CERTFILE", None),
-        help="Path to SSL certificate file (required if --ssl is enabled)",
-    )
-    parser.add_argument(
-        "--ssl-keyfile",
-        default=get_env_value("SSL_KEYFILE", None),
-        help="Path to SSL private key file (required if --ssl is enabled)",
-    )
-
-    parser.add_argument(
-        "--history-turns",
-        type=int,
-        default=get_env_value("HISTORY_TURNS", 3, int),
-        help="Number of conversation history turns to include (default: from env or 3)",
-    )
-
-    # Search parameters
-    parser.add_argument(
-        "--top-k",
-        type=int,
-        default=get_env_value("TOP_K", 60, int),
-        help="Number of most similar results to return (default: from env or 60)",
-    )
-    parser.add_argument(
-        "--cosine-threshold",
-        type=float,
-        default=get_env_value("COSINE_THRESHOLD", 0.2, float),
-        help="Cosine similarity threshold (default: from env or 0.4)",
-    )
-
-    # Ollama model name
-    parser.add_argument(
-        "--simulated-model-name",
-        type=str,
-        default=get_env_value(
-            "SIMULATED_MODEL_NAME", ollama_server_infos.LIGHTRAG_MODEL
-        ),
-        help="Number of conversation history turns to include (default: from env or 3)",
-    )
-
-    # Namespace
-    parser.add_argument(
-        "--namespace-prefix",
-        type=str,
-        default=get_env_value("NAMESPACE_PREFIX", ""),
-        help="Prefix of the namespace",
-    )
-
-    parser.add_argument(
-        "--auto-scan-at-startup",
-        action="store_true",
-        default=False,
-        help="Enable automatic scanning when the program starts",
-    )
-
-    # Server workers configuration
-    parser.add_argument(
-        "--workers",
-        type=int,
-        default=get_env_value("WORKERS", 1, int),
-        help="Number of worker processes (default: from env or 1)",
-    )
-
-    # LLM and embedding bindings
-    parser.add_argument(
-        "--llm-binding",
-        type=str,
-        default=get_env_value("LLM_BINDING", "ollama"),
-        choices=["lollms", "ollama", "openai", "openai-ollama", "azure_openai"],
-        help="LLM binding type (default: from env or ollama)",
-    )
-    parser.add_argument(
-        "--embedding-binding",
-        type=str,
-        default=get_env_value("EMBEDDING_BINDING", "ollama"),
-        choices=["lollms", "ollama", "openai", "azure_openai"],
-        help="Embedding binding type (default: from env or ollama)",
-    )
-
-    args = parser.parse_args()
-
-    # If in uvicorn mode and workers > 1, force it to 1 and log warning
-    if is_uvicorn_mode and args.workers > 1:
-        original_workers = args.workers
-        args.workers = 1
-        # Log warning directly here
-        logging.warning(
-            f"In uvicorn mode, workers parameter was set to {original_workers}. Forcing workers=1"
-        )
-
-    # convert relative path to absolute path
-    args.working_dir = os.path.abspath(args.working_dir)
-    args.input_dir = os.path.abspath(args.input_dir)
-
-    # Inject storage configuration from environment variables
-    args.kv_storage = get_env_value(
-        "LIGHTRAG_KV_STORAGE", DefaultRAGStorageConfig.KV_STORAGE
-    )
-    args.doc_status_storage = get_env_value(
-        "LIGHTRAG_DOC_STATUS_STORAGE", DefaultRAGStorageConfig.DOC_STATUS_STORAGE
-    )
-    args.graph_storage = get_env_value(
-        "LIGHTRAG_GRAPH_STORAGE", DefaultRAGStorageConfig.GRAPH_STORAGE
-    )
-    args.vector_storage = get_env_value(
-        "LIGHTRAG_VECTOR_STORAGE", DefaultRAGStorageConfig.VECTOR_STORAGE
-    )
-
-    # Get MAX_PARALLEL_INSERT from environment
-    args.max_parallel_insert = get_env_value("MAX_PARALLEL_INSERT", 2, int)
-
-    # Handle openai-ollama special case
-    if args.llm_binding == "openai-ollama":
-        args.llm_binding = "openai"
-        args.embedding_binding = "ollama"
-
-    args.llm_binding_host = get_env_value(
-        "LLM_BINDING_HOST", get_default_host(args.llm_binding)
-    )
-    args.embedding_binding_host = get_env_value(
-        "EMBEDDING_BINDING_HOST", get_default_host(args.embedding_binding)
-    )
-    args.llm_binding_api_key = get_env_value("LLM_BINDING_API_KEY", None)
-    args.embedding_binding_api_key = get_env_value("EMBEDDING_BINDING_API_KEY", "")
-
-    # Inject model configuration
-    args.llm_model = get_env_value("LLM_MODEL", "mistral-nemo:latest")
-    args.embedding_model = get_env_value("EMBEDDING_MODEL", "bge-m3:latest")
-    args.embedding_dim = get_env_value("EMBEDDING_DIM", 1024, int)
-    args.max_embed_tokens = get_env_value("MAX_EMBED_TOKENS", 8192, int)
-
-    # Inject chunk configuration
-    args.chunk_size = get_env_value("CHUNK_SIZE", 1200, int)
-    args.chunk_overlap_size = get_env_value("CHUNK_OVERLAP_SIZE", 100, int)
-
-    # Inject LLM cache configuration
-    args.enable_llm_cache_for_extract = get_env_value(
-        "ENABLE_LLM_CACHE_FOR_EXTRACT", True, bool
-    )
-
-    # Inject LLM temperature configuration
-    args.temperature = get_env_value("TEMPERATURE", 0.5, float)
-
-    # Select Document loading tool (DOCLING, DEFAULT)
-    args.document_loading_engine = get_env_value("DOCUMENT_LOADING_ENGINE", "DEFAULT")
-
-    ollama_server_infos.LIGHTRAG_MODEL = args.simulated_model_name
-
-    global_args["main_args"] = args
-    return args
-
-
-=======
->>>>>>> 75e19a20
 def display_splash_screen(args: argparse.Namespace) -> None:
     """
     Display a colorful splash screen showing LightRAG server configuration
