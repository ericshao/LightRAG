from __future__ import annotations

import asyncio
import configparser
import os
import warnings
from dataclasses import asdict, dataclass, field
from datetime import datetime
from functools import partial
from typing import Any, AsyncIterator, Callable, Iterator, cast, final

from lightrag.kg import (
    STORAGE_ENV_REQUIREMENTS,
    STORAGES,
    verify_storage_implementation,
)

from .base import (
    BaseGraphStorage,
    BaseKVStorage,
    BaseVectorStorage,
    DocProcessingStatus,
    DocStatus,
    DocStatusStorage,
    QueryParam,
    StorageNameSpace,
    StoragesStatus,
)
from .namespace import NameSpace, make_namespace
from .operate import (
    chunking_by_token_size,
    extract_entities,
    extract_keywords_only,
    kg_query,
    kg_query_with_keywords,
    mix_kg_vector_query,
    naive_query,
)
from .prompt import GRAPH_FIELD_SEP, PROMPTS
from .utils import (
    EmbeddingFunc,
    always_get_an_event_loop,
    compute_mdhash_id,
    convert_response_to_json,
    encode_string_by_tiktoken,
    lazy_external_import,
    limit_async_func_call,
    logger,
)
from .types import KnowledgeGraph
from dotenv import load_dotenv

# Load environment variables
load_dotenv(override=True)

# TODO: TO REMOVE @Yannick
config = configparser.ConfigParser()
config.read("config.ini", "utf-8")


@final
@dataclass
class LightRAG:
    """LightRAG: Simple and Fast Retrieval-Augmented Generation."""

    # Directory
    # ---

    working_dir: str = field(
        default=f"./lightrag_cache_{datetime.now().strftime('%Y-%m-%d-%H:%M:%S')}"
    )
    """Directory where cache and temporary files are stored."""

    # Storage
    # ---

    kv_storage: str = field(default="JsonKVStorage")
    """Storage backend for key-value data."""

    vector_storage: str = field(default="NanoVectorDBStorage")
    """Storage backend for vector embeddings."""

    graph_storage: str = field(default="NetworkXStorage")
    """Storage backend for knowledge graphs."""

    doc_status_storage: str = field(default="JsonDocStatusStorage")
    """Storage type for tracking document processing statuses."""

    # Logging (Deprecated, use setup_logger in utils.py instead)
    # ---
    log_level: int | None = field(default=None)
    log_file_path: str | None = field(default=None)

    # Entity extraction
    # ---

    entity_extract_max_gleaning: int = field(default=1)
    """Maximum number of entity extraction attempts for ambiguous content."""

    entity_summary_to_max_tokens: int = field(
        default=int(os.getenv("MAX_TOKEN_SUMMARY", 500))
    )

    # Text chunking
    # ---

    chunk_token_size: int = field(default=int(os.getenv("CHUNK_SIZE", 1200)))
    """Maximum number of tokens per text chunk when splitting documents."""

    chunk_overlap_token_size: int = field(
        default=int(os.getenv("CHUNK_OVERLAP_SIZE", 100))
    )
    """Number of overlapping tokens between consecutive text chunks to preserve context."""

    tiktoken_model_name: str = field(default="gpt-4o-mini")
    """Model name used for tokenization when chunking text."""

    """Maximum number of tokens used for summarizing extracted entities."""

    chunking_func: Callable[
        [
            str,
            str | None,
            bool,
            int,
            int,
            str,
        ],
        list[dict[str, Any]],
    ] = field(default_factory=lambda: chunking_by_token_size)
    """
    Custom chunking function for splitting text into chunks before processing.

    The function should take the following parameters:

        - `content`: The text to be split into chunks.
        - `split_by_character`: The character to split the text on. If None, the text is split into chunks of `chunk_token_size` tokens.
        - `split_by_character_only`: If True, the text is split only on the specified character.
        - `chunk_token_size`: The maximum number of tokens per chunk.
        - `chunk_overlap_token_size`: The number of overlapping tokens between consecutive chunks.
        - `tiktoken_model_name`: The name of the tiktoken model to use for tokenization.

    The function should return a list of dictionaries, where each dictionary contains the following keys:
        - `tokens`: The number of tokens in the chunk.
        - `content`: The text content of the chunk.

    Defaults to `chunking_by_token_size` if not specified.
    """

    # Node embedding
    # ---

    node_embedding_algorithm: str = field(default="node2vec")
    """Algorithm used for node embedding in knowledge graphs."""

    node2vec_params: dict[str, int] = field(
        default_factory=lambda: {
            "dimensions": 1536,
            "num_walks": 10,
            "walk_length": 40,
            "window_size": 2,
            "iterations": 3,
            "random_seed": 3,
        }
    )
    """Configuration for the node2vec embedding algorithm:
    - dimensions: Number of dimensions for embeddings.
    - num_walks: Number of random walks per node.
    - walk_length: Number of steps per random walk.
    - window_size: Context window size for training.
    - iterations: Number of iterations for training.
    - random_seed: Seed value for reproducibility.
    """

    # Embedding
    # ---

    embedding_func: EmbeddingFunc | None = field(default=None)
    """Function for computing text embeddings. Must be set before use."""

    embedding_batch_num: int = field(default=32)
    """Batch size for embedding computations."""

    embedding_func_max_async: int = field(default=16)
    """Maximum number of concurrent embedding function calls."""

    embedding_cache_config: dict[str, Any] = field(
        default_factory=lambda: {
            "enabled": False,
            "similarity_threshold": 0.95,
            "use_llm_check": False,
        }
    )
    """Configuration for embedding cache.
    - enabled: If True, enables caching to avoid redundant computations.
    - similarity_threshold: Minimum similarity score to use cached embeddings.
    - use_llm_check: If True, validates cached embeddings using an LLM.
    """

    # LLM Configuration
    # ---

    llm_model_func: Callable[..., object] | None = field(default=None)
    """Function for interacting with the large language model (LLM). Must be set before use."""

    llm_model_name: str = field(default="gpt-4o-mini")
    """Name of the LLM model used for generating responses."""

    llm_model_max_token_size: int = field(default=int(os.getenv("MAX_TOKENS", 32768)))
    """Maximum number of tokens allowed per LLM response."""

    llm_model_max_async: int = field(default=int(os.getenv("MAX_ASYNC", 24)))
    """Maximum number of concurrent LLM calls."""

    llm_model_kwargs: dict[str, Any] = field(default_factory=dict)
    """Additional keyword arguments passed to the LLM model function."""

    # Storage
    # ---

    vector_db_storage_cls_kwargs: dict[str, Any] = field(default_factory=dict)
    """Additional parameters for vector database storage."""

    namespace_prefix: str = field(default="")
    """Prefix for namespacing stored data across different environments."""

    enable_llm_cache: bool = field(default=True)
    """Enables caching for LLM responses to avoid redundant computations."""

    enable_llm_cache_for_entity_extract: bool = field(default=True)
    """If True, enables caching for entity extraction steps to reduce LLM costs."""

    # Extensions
    # ---

    max_parallel_insert: int = field(default=int(os.getenv("MAX_PARALLEL_INSERT", 20)))
    """Maximum number of parallel insert operations."""
<<<<<<< HEAD
    
    addon_params: dict[str, Any] = field(default_factory=dict)
=======

    addon_params: dict[str, Any] = field(
        default_factory=lambda: {
            "language": os.getenv("SUMMARY_LANGUAGE", PROMPTS["DEFAULT_LANGUAGE"])
        }
    )
>>>>>>> 32a7d406

    # Storages Management
    # ---

    auto_manage_storages_states: bool = field(default=True)
    """If True, lightrag will automatically calls initialize_storages and finalize_storages at the appropriate times."""

    # Storages Management
    # ---

    convert_response_to_json_func: Callable[[str], dict[str, Any]] = field(
        default_factory=lambda: convert_response_to_json
    )
    """
    Custom function for converting LLM responses to JSON format.

    The default function is :func:`.utils.convert_response_to_json`.
    """

    cosine_better_than_threshold: float = field(
        default=float(os.getenv("COSINE_THRESHOLD", 0.2))
    )

    _storages_status: StoragesStatus = field(default=StoragesStatus.NOT_CREATED)

    def __post_init__(self):
        from lightrag.kg.shared_storage import (
            initialize_share_data,
        )

        # Handle deprecated parameters
        if self.log_level is not None:
            warnings.warn(
                "WARNING: log_level parameter is deprecated, use setup_logger in utils.py instead",
                UserWarning,
                stacklevel=2,
            )
        if self.log_file_path is not None:
            warnings.warn(
                "WARNING: log_file_path parameter is deprecated, use setup_logger in utils.py instead",
                UserWarning,
                stacklevel=2,
            )

        # Remove these attributes to prevent their use
        if hasattr(self, "log_level"):
            delattr(self, "log_level")
        if hasattr(self, "log_file_path"):
            delattr(self, "log_file_path")

        initialize_share_data()

        if not os.path.exists(self.working_dir):
            logger.info(f"Creating working directory {self.working_dir}")
            os.makedirs(self.working_dir)

        # Verify storage implementation compatibility and environment variables
        storage_configs = [
            ("KV_STORAGE", self.kv_storage),
            ("VECTOR_STORAGE", self.vector_storage),
            ("GRAPH_STORAGE", self.graph_storage),
            ("DOC_STATUS_STORAGE", self.doc_status_storage),
        ]

        for storage_type, storage_name in storage_configs:
            # Verify storage implementation compatibility
            verify_storage_implementation(storage_type, storage_name)
            # Check environment variables
            # self.check_storage_env_vars(storage_name)

        # Ensure vector_db_storage_cls_kwargs has required fields
        self.vector_db_storage_cls_kwargs = {
            "cosine_better_than_threshold": self.cosine_better_than_threshold,
            **self.vector_db_storage_cls_kwargs,
        }

        # Show config
        global_config = asdict(self)
        _print_config = ",\n  ".join([f"{k} = {v}" for k, v in global_config.items()])
        logger.debug(f"LightRAG init with param:\n  {_print_config}\n")

        # Init LLM
        self.embedding_func = limit_async_func_call(self.embedding_func_max_async)(  # type: ignore
            self.embedding_func
        )

        # Initialize all storages
        self.key_string_value_json_storage_cls: type[BaseKVStorage] = (
            self._get_storage_class(self.kv_storage)
        )  # type: ignore
        self.vector_db_storage_cls: type[BaseVectorStorage] = self._get_storage_class(
            self.vector_storage
        )  # type: ignore
        self.graph_storage_cls: type[BaseGraphStorage] = self._get_storage_class(
            self.graph_storage
        )  # type: ignore
        self.key_string_value_json_storage_cls = partial(  # type: ignore
            self.key_string_value_json_storage_cls, global_config=global_config
        )
        self.vector_db_storage_cls = partial(  # type: ignore
            self.vector_db_storage_cls, global_config=global_config
        )
        self.graph_storage_cls = partial(  # type: ignore
            self.graph_storage_cls, global_config=global_config
        )

        # Initialize document status storage
        self.doc_status_storage_cls = self._get_storage_class(self.doc_status_storage)

        self.llm_response_cache: BaseKVStorage = self.key_string_value_json_storage_cls(  # type: ignore
            namespace=make_namespace(
                self.namespace_prefix, NameSpace.KV_STORE_LLM_RESPONSE_CACHE
            ),
            embedding_func=self.embedding_func,
        )

        self.full_docs: BaseKVStorage = self.key_string_value_json_storage_cls(  # type: ignore
            namespace=make_namespace(
                self.namespace_prefix, NameSpace.KV_STORE_FULL_DOCS
            ),
            embedding_func=self.embedding_func,
        )
        self.text_chunks: BaseKVStorage = self.key_string_value_json_storage_cls(  # type: ignore
            namespace=make_namespace(
                self.namespace_prefix, NameSpace.KV_STORE_TEXT_CHUNKS
            ),
            embedding_func=self.embedding_func,
        )
        self.chunk_entity_relation_graph: BaseGraphStorage = self.graph_storage_cls(  # type: ignore
            namespace=make_namespace(
                self.namespace_prefix, NameSpace.GRAPH_STORE_CHUNK_ENTITY_RELATION
            ),
            embedding_func=self.embedding_func,
        )

        self.entities_vdb: BaseVectorStorage = self.vector_db_storage_cls(  # type: ignore
            namespace=make_namespace(
                self.namespace_prefix, NameSpace.VECTOR_STORE_ENTITIES
            ),
            embedding_func=self.embedding_func,
            meta_fields={"entity_name", "source_id", "content"},
        )
        self.relationships_vdb: BaseVectorStorage = self.vector_db_storage_cls(  # type: ignore
            namespace=make_namespace(
                self.namespace_prefix, NameSpace.VECTOR_STORE_RELATIONSHIPS
            ),
            embedding_func=self.embedding_func,
            meta_fields={"src_id", "tgt_id", "source_id", "content"},
        )
        self.chunks_vdb: BaseVectorStorage = self.vector_db_storage_cls(  # type: ignore
            namespace=make_namespace(
                self.namespace_prefix, NameSpace.VECTOR_STORE_CHUNKS
            ),
            embedding_func=self.embedding_func,
        )

        # Initialize document status storage
        self.doc_status: DocStatusStorage = self.doc_status_storage_cls(
            namespace=make_namespace(self.namespace_prefix, NameSpace.DOC_STATUS),
            global_config=global_config,
            embedding_func=None,
        )

        if self.llm_response_cache and hasattr(
            self.llm_response_cache, "global_config"
        ):
            hashing_kv = self.llm_response_cache
        else:
            hashing_kv = self.key_string_value_json_storage_cls(  # type: ignore
                namespace=make_namespace(
                    self.namespace_prefix, NameSpace.KV_STORE_LLM_RESPONSE_CACHE
                ),
                global_config=asdict(self),
                embedding_func=self.embedding_func,
            )

        self.llm_model_func = limit_async_func_call(self.llm_model_max_async)(
            partial(
                self.llm_model_func,  # type: ignore
                hashing_kv=hashing_kv,
                **self.llm_model_kwargs,
            )
        )

        self._storages_status = StoragesStatus.CREATED

        if self.auto_manage_storages_states:
            self._run_async_safely(self.initialize_storages, "Storage Initialization")

    def __del__(self):
        if self.auto_manage_storages_states:
            self._run_async_safely(self.finalize_storages, "Storage Finalization")

    def _run_async_safely(self, async_func, action_name=""):
        """Safely execute an async function, avoiding event loop conflicts."""
        try:
            loop = always_get_an_event_loop()
            if loop.is_running():
                task = loop.create_task(async_func())
                task.add_done_callback(
                    lambda t: logger.info(f"{action_name} completed!")
                )
            else:
                loop.run_until_complete(async_func())
        except RuntimeError:
            logger.warning(
                f"No running event loop, creating a new loop for {action_name}."
            )
            loop = asyncio.new_event_loop()
            loop.run_until_complete(async_func())
            loop.close()

    async def initialize_storages(self):
        """Asynchronously initialize the storages"""
        if self._storages_status == StoragesStatus.CREATED:
            tasks = []

            for storage in (
                self.full_docs,
                self.text_chunks,
                self.entities_vdb,
                self.relationships_vdb,
                self.chunks_vdb,
                self.chunk_entity_relation_graph,
                self.llm_response_cache,
                self.doc_status,
            ):
                if storage:
                    tasks.append(storage.initialize())

            await asyncio.gather(*tasks)

            self._storages_status = StoragesStatus.INITIALIZED
            logger.debug("Initialized Storages")

    async def finalize_storages(self):
        """Asynchronously finalize the storages"""
        if self._storages_status == StoragesStatus.INITIALIZED:
            tasks = []

            for storage in (
                self.full_docs,
                self.text_chunks,
                self.entities_vdb,
                self.relationships_vdb,
                self.chunks_vdb,
                self.chunk_entity_relation_graph,
                self.llm_response_cache,
                self.doc_status,
            ):
                if storage:
                    tasks.append(storage.finalize())

            await asyncio.gather(*tasks)

            self._storages_status = StoragesStatus.FINALIZED
            logger.debug("Finalized Storages")

    async def get_graph_labels(self):
        text = await self.chunk_entity_relation_graph.get_all_labels()
        return text

    async def get_knowledge_graph(
        self,
        node_label: str,
        max_depth: int = 3,
        min_degree: int = 0,
        inclusive: bool = False,
    ) -> KnowledgeGraph:
        """Get knowledge graph for a given label

        Args:
            node_label (str): Label to get knowledge graph for
            max_depth (int): Maximum depth of graph
            min_degree (int, optional): Minimum degree of nodes to include. Defaults to 0.
            inclusive (bool, optional): Whether to use inclusive search mode. Defaults to False.

        Returns:
            KnowledgeGraph: Knowledge graph containing nodes and edges
        """
        # get params supported by get_knowledge_graph of specified storage
        import inspect

        storage_params = inspect.signature(
            self.chunk_entity_relation_graph.get_knowledge_graph
        ).parameters

        kwargs = {"node_label": node_label, "max_depth": max_depth}

        if "min_degree" in storage_params and min_degree > 0:
            kwargs["min_degree"] = min_degree

        if "inclusive" in storage_params:
            kwargs["inclusive"] = inclusive

        return await self.chunk_entity_relation_graph.get_knowledge_graph(**kwargs)

    def _get_storage_class(self, storage_name: str) -> Callable[..., Any]:
        import_path = STORAGES[storage_name]
        storage_class = lazy_external_import(import_path, storage_name)
        return storage_class

    @staticmethod
    def clean_text(text: str) -> str:
        """Clean text by removing null bytes (0x00) and whitespace"""
        return text.strip().replace("\x00", "")

    def insert(
        self,
        input: str | list[str],
        split_by_character: str | None = None,
        split_by_character_only: bool = False,
        ids: str | list[str] | None = None,
    ) -> None:
        """Sync Insert documents with checkpoint support

        Args:
            input: Single document string or list of document strings
            split_by_character: if split_by_character is not None, split the string by character, if chunk longer than
            split_by_character_only: if split_by_character_only is True, split the string by character only, when
            split_by_character is None, this parameter is ignored.
            ids: single string of the document ID or list of unique document IDs, if not provided, MD5 hash IDs will be generated
        """
        loop = always_get_an_event_loop()
        loop.run_until_complete(
            self.ainsert(input, split_by_character, split_by_character_only, ids)
        )

    async def ainsert(
        self,
        input: str | list[str],
        split_by_character: str | None = None,
        split_by_character_only: bool = False,
        ids: str | list[str] | None = None,
    ) -> None:
        """Async Insert documents with checkpoint support

        Args:
            input: Single document string or list of document strings
            split_by_character: if split_by_character is not None, split the string by character, if chunk longer than
            split_by_character_only: if split_by_character_only is True, split the string by character only, when
            split_by_character is None, this parameter is ignored.
            ids: list of unique document IDs, if not provided, MD5 hash IDs will be generated
        """
        await self.apipeline_enqueue_documents(input, ids)
        await self.apipeline_process_enqueue_documents(
            split_by_character, split_by_character_only
        )

    def insert_custom_chunks(
        self,
        full_text: str,
        text_chunks: list[str],
        doc_id: str | list[str] | None = None,
    ) -> None:
        loop = always_get_an_event_loop()
        loop.run_until_complete(
            self.ainsert_custom_chunks(full_text, text_chunks, doc_id)
        )

    async def ainsert_custom_chunks(
        self, full_text: str, text_chunks: list[str], doc_id: str | None = None
    ) -> None:
        update_storage = False
        try:
            # Clean input texts
            full_text = self.clean_text(full_text)
            text_chunks = [self.clean_text(chunk) for chunk in text_chunks]

            # Process cleaned texts
            if doc_id is None:
                doc_key = compute_mdhash_id(full_text, prefix="doc-")
            else:
                doc_key = doc_id
            new_docs = {doc_key: {"content": full_text}}

            _add_doc_keys = await self.full_docs.filter_keys({doc_key})
            new_docs = {k: v for k, v in new_docs.items() if k in _add_doc_keys}
            if not len(new_docs):
                logger.warning("This document is already in the storage.")
                return

            update_storage = True
            logger.info(f"Inserting {len(new_docs)} docs")

            inserting_chunks: dict[str, Any] = {}
            for chunk_text in text_chunks:
                chunk_key = compute_mdhash_id(chunk_text, prefix="chunk-")

                inserting_chunks[chunk_key] = {
                    "content": chunk_text,
                    "full_doc_id": doc_key,
                }

            doc_ids = set(inserting_chunks.keys())
            add_chunk_keys = await self.text_chunks.filter_keys(doc_ids)
            inserting_chunks = {
                k: v for k, v in inserting_chunks.items() if k in add_chunk_keys
            }
            if not len(inserting_chunks):
                logger.warning("All chunks are already in the storage.")
                return

            tasks = [
                self.chunks_vdb.upsert(inserting_chunks),
                self._process_entity_relation_graph(inserting_chunks),
                self.full_docs.upsert(new_docs),
                self.text_chunks.upsert(inserting_chunks),
            ]
            await asyncio.gather(*tasks)

        finally:
            if update_storage:
                await self._insert_done()

    async def apipeline_enqueue_documents(
        self, input: str | list[str], ids: list[str] | None = None
    ) -> None:
        """
        Pipeline for Processing Documents

        1. Validate ids if provided or generate MD5 hash IDs
        2. Remove duplicate contents
        3. Generate document initial status
        4. Filter out already processed documents
        5. Enqueue document in status
        """
        if isinstance(input, str):
            input = [input]
        if isinstance(ids, str):
            ids = [ids]

        # 1. Validate ids if provided or generate MD5 hash IDs
        if ids is not None:
            # Check if the number of IDs matches the number of documents
            if len(ids) != len(input):
                raise ValueError("Number of IDs must match the number of documents")

            # Check if IDs are unique
            if len(ids) != len(set(ids)):
                raise ValueError("IDs must be unique")

            # Generate contents dict of IDs provided by user and documents
            contents = {id_: doc for id_, doc in zip(ids, input)}
        else:
            # Clean input text and remove duplicates
            clean_inputs = []
            if isinstance(input, list):
                for doc in input:
                    # 如果内容包含连续两个换行，则按照段落分割
                    if "\n\n" in doc:
                        paragraphs = [p.strip() for p in doc.split("\n\n") if p.strip()]
                        clean_inputs.extend(paragraphs)
                    else:
                        clean_txt = self.clean_text(doc) 
                        if clean_txt:
                            clean_inputs.append(clean_txt)
            input = list(set(clean_inputs))
            # Generate contents dict of MD5 hash IDs and documents
            contents = {compute_mdhash_id(doc, prefix="doc-"): doc for doc in input}

        # 2. Remove duplicate contents
        unique_contents = {
            id_: content
            for content, id_ in {
                content: id_ for id_, content in contents.items()
            }.items()
        }

        # 3. Generate document initial status
        new_docs: dict[str, Any] = {
            id_: {
                "content": content,
                "content_summary": self._get_content_summary(content),
                "content_length": len(content),
                "status": DocStatus.PENDING,
                "created_at": datetime.now().isoformat(),
                "updated_at": datetime.now().isoformat(),
            }
            for id_, content in unique_contents.items()
        }

        # 4. Filter out already processed documents
        # Get docs ids
        all_new_doc_ids = set(new_docs.keys())
        # Exclude IDs of documents that are already in progress
        unique_new_doc_ids = await self.doc_status.filter_keys(all_new_doc_ids)

        # Log ignored document IDs
        ignored_ids = [
            doc_id for doc_id in unique_new_doc_ids if doc_id not in new_docs
        ]
        if ignored_ids:
            logger.warning(
                f"Ignoring {len(ignored_ids)} document IDs not found in new_docs"
            )
            for doc_id in ignored_ids:
                logger.warning(f"Ignored document ID: {doc_id}")

        # Filter new_docs to only include documents with unique IDs
        new_docs = {
            doc_id: new_docs[doc_id]
            for doc_id in unique_new_doc_ids
            if doc_id in new_docs
        }

        if not new_docs:
            logger.info("No new unique documents were found.")
            return

        # 5. Store status document
        await self.doc_status.upsert(new_docs)
        logger.info(f"Stored {len(new_docs)} new unique documents")

    async def apipeline_process_enqueue_documents(
        self,
        split_by_character: str | None = None,
        split_by_character_only: bool = False,
    ) -> None:
        """
        Process pending documents by splitting them into chunks, processing
        each chunk for entity and relation extraction, and updating the
        document status.

        1. Get all pending, failed, and abnormally terminated processing documents.
        2. Split document content into chunks
        3. Process each chunk for entity and relation extraction
        4. Update the document status
        """
        from lightrag.kg.shared_storage import (
            get_namespace_data,
            get_pipeline_status_lock,
        )

        # Get pipeline status shared data and lock
        pipeline_status = await get_namespace_data("pipeline_status")
        pipeline_status_lock = get_pipeline_status_lock()

        # Check if another process is already processing the queue
        async with pipeline_status_lock:
            # Ensure only one worker is processing documents
            if not pipeline_status.get("busy", False):
                # 先检查是否有需要处理的文档
                processing_docs, failed_docs, pending_docs = await asyncio.gather(
                    self.doc_status.get_docs_by_status(DocStatus.PROCESSING),
                    self.doc_status.get_docs_by_status(DocStatus.FAILED),
                    self.doc_status.get_docs_by_status(DocStatus.PENDING),
                )

                to_process_docs: dict[str, DocProcessingStatus] = {}
                to_process_docs.update(processing_docs)
                to_process_docs.update(failed_docs)
                to_process_docs.update(pending_docs)

                # 如果没有需要处理的文档，直接返回，保留 pipeline_status 中的内容不变
                if not to_process_docs:
                    logger.info("No documents to process")
                    return

                # 有文档需要处理，更新 pipeline_status
                pipeline_status.update(
                    {
                        "busy": True,
                        "job_name": "indexing files",
                        "job_start": datetime.now().isoformat(),
                        "docs": 0,
                        "batchs": 0,
                        "cur_batch": 0,
                        "request_pending": False,  # Clear any previous request
                        "latest_message": "",
                    }
                )
                # Cleaning history_messages without breaking it as a shared list object
                del pipeline_status["history_messages"][:]
            else:
                # Another process is busy, just set request flag and return
                pipeline_status["request_pending"] = True
                logger.info(
                    "Another process is already processing the document queue. Request queued."
                )
                return

        try:
            # Process documents until no more documents or requests
            while True:
                if not to_process_docs:
                    log_message = "All documents have been processed or are duplicates"
                    logger.info(log_message)
                    pipeline_status["latest_message"] = log_message
                    pipeline_status["history_messages"].append(log_message)
                    break

                # 2. split docs into chunks, insert chunks, update doc status
                docs_batches = [
                    list(to_process_docs.items())[i : i + self.max_parallel_insert]
                    for i in range(0, len(to_process_docs), self.max_parallel_insert)
                ]

                log_message = f"Number of batches to process: {len(docs_batches)}."
                logger.info(log_message)

                # Update pipeline status with current batch information
                pipeline_status["docs"] += len(to_process_docs)
                pipeline_status["batchs"] += len(docs_batches)
                pipeline_status["latest_message"] = log_message
                pipeline_status["history_messages"].append(log_message)

                batches: list[Any] = []
                # 3. iterate over batches
                for batch_idx, docs_batch in enumerate(docs_batches):
                    # Update current batch in pipeline status (directly, as it's atomic)
                    pipeline_status["cur_batch"] += 1

                    async def batch(
                        batch_idx: int,
                        docs_batch: list[tuple[str, DocProcessingStatus]],
                        size_batch: int,
                    ) -> None:
                        log_message = (
                            f"Start processing batch {batch_idx + 1} of {size_batch}."
                        )
                        logger.info(log_message)
                        pipeline_status["latest_message"] = log_message
                        pipeline_status["history_messages"].append(log_message)
                        # 4. iterate over batch
                        for doc_id_processing_status in docs_batch:
                            doc_id, status_doc = doc_id_processing_status
                            # Generate chunks from document
                            chunks: dict[str, Any] = {
                                compute_mdhash_id(dp["content"], prefix="chunk-"): {
                                    **dp,
                                    "full_doc_id": doc_id,
                                }
                                for dp in self.chunking_func(
                                    status_doc.content,
                                    split_by_character,
                                    split_by_character_only,
                                    self.chunk_overlap_token_size,
                                    self.chunk_token_size,
                                    self.tiktoken_model_name,
                                )
                            }
                            # Process document (text chunks and full docs) in parallel
                            # Create tasks with references for potential cancellation
                            doc_status_task = asyncio.create_task(
                                self.doc_status.upsert(
                                    {
                                        doc_id: {
                                            "status": DocStatus.PROCESSING,
                                            "updated_at": datetime.now().isoformat(),
                                            "content": status_doc.content,
                                            "content_summary": status_doc.content_summary,
                                            "content_length": status_doc.content_length,
                                            "created_at": status_doc.created_at,
                                        }
                                    }
                                )
                            )
                            chunks_vdb_task = asyncio.create_task(
                                self.chunks_vdb.upsert(chunks)
                            )
                            entity_relation_task = asyncio.create_task(
                                self._process_entity_relation_graph(chunks)
                            )
                            full_docs_task = asyncio.create_task(
                                self.full_docs.upsert(
                                    {doc_id: {"content": status_doc.content}}
                                )
                            )
                            text_chunks_task = asyncio.create_task(
                                self.text_chunks.upsert(chunks)
                            )
                            tasks = [
                                doc_status_task,
                                chunks_vdb_task,
                                entity_relation_task,
                                full_docs_task,
                                text_chunks_task,
                            ]
                            try:
                                await asyncio.gather(*tasks)
                                await self.doc_status.upsert(
                                    {
                                        doc_id: {
                                            "status": DocStatus.PROCESSED,
                                            "chunks_count": len(chunks),
                                            "content": status_doc.content,
                                            "content_summary": status_doc.content_summary,
                                            "content_length": status_doc.content_length,
                                            "created_at": status_doc.created_at,
                                            "updated_at": datetime.now().isoformat(),
                                        }
                                    }
                                )
                            except Exception as e:
                                # Log error and update pipeline status
                                error_msg = (
                                    f"Failed to process document {doc_id}: {str(e)}"
                                )
                                logger.error(error_msg)
                                pipeline_status["latest_message"] = error_msg
                                pipeline_status["history_messages"].append(error_msg)

                                # Cancel other tasks as they are no longer meaningful
                                for task in [
                                    chunks_vdb_task,
                                    entity_relation_task,
                                    full_docs_task,
                                    text_chunks_task,
                                ]:
                                    if not task.done():
                                        task.cancel()

                                # Update document status to failed
                                await self.doc_status.upsert(
                                    {
                                        doc_id: {
                                            "status": DocStatus.FAILED,
                                            "error": str(e),
                                            "content": status_doc.content,
                                            "content_summary": status_doc.content_summary,
                                            "content_length": status_doc.content_length,
                                            "created_at": status_doc.created_at,
                                            "updated_at": datetime.now().isoformat(),
                                        }
                                    }
                                )
                                continue
                        log_message = (
                            f"Completed batch {batch_idx + 1} of {len(docs_batches)}."
                        )
                        logger.info(log_message)
                        pipeline_status["latest_message"] = log_message
                        pipeline_status["history_messages"].append(log_message)

                    batches.append(batch(batch_idx, docs_batch, len(docs_batches)))

                await asyncio.gather(*batches)
                await self._insert_done()

                # Check if there's a pending request to process more documents (with lock)
                has_pending_request = False
                async with pipeline_status_lock:
                    has_pending_request = pipeline_status.get("request_pending", False)
                    if has_pending_request:
                        # Clear the request flag before checking for more documents
                        pipeline_status["request_pending"] = False

                if not has_pending_request:
                    break

                log_message = "Processing additional documents due to pending request"
                logger.info(log_message)
                pipeline_status["latest_message"] = log_message
                pipeline_status["history_messages"].append(log_message)

                # Check for pending documents again
                processing_docs, failed_docs, pending_docs = await asyncio.gather(
                    self.doc_status.get_docs_by_status(DocStatus.PROCESSING),
                    self.doc_status.get_docs_by_status(DocStatus.FAILED),
                    self.doc_status.get_docs_by_status(DocStatus.PENDING),
                )

                to_process_docs = {}
                to_process_docs.update(processing_docs)
                to_process_docs.update(failed_docs)
                to_process_docs.update(pending_docs)

        finally:
            log_message = "Document processing pipeline completed"
            logger.info(log_message)
            # Always reset busy status when done or if an exception occurs (with lock)
            async with pipeline_status_lock:
                pipeline_status["busy"] = False
                pipeline_status["latest_message"] = log_message
                pipeline_status["history_messages"].append(log_message)

    async def _process_entity_relation_graph(self, chunk: dict[str, Any]) -> None:
        try:
            await extract_entities(
                chunk,
                knowledge_graph_inst=self.chunk_entity_relation_graph,
                entity_vdb=self.entities_vdb,
                relationships_vdb=self.relationships_vdb,
                llm_response_cache=self.llm_response_cache,
                global_config=asdict(self),
            )
        except Exception as e:
            logger.error("Failed to extract entities and relationships")
            raise e

    async def _insert_done(self) -> None:
        tasks = [
            cast(StorageNameSpace, storage_inst).index_done_callback()
            for storage_inst in [  # type: ignore
                self.full_docs,
                self.text_chunks,
                self.llm_response_cache,
                self.entities_vdb,
                self.relationships_vdb,
                self.chunks_vdb,
                self.chunk_entity_relation_graph,
            ]
            if storage_inst is not None
        ]
        await asyncio.gather(*tasks)

        log_message = "All Insert done"
        logger.info(log_message)

        # 获取 pipeline_status 并更新 latest_message 和 history_messages
        from lightrag.kg.shared_storage import get_namespace_data

        pipeline_status = await get_namespace_data("pipeline_status")
        pipeline_status["latest_message"] = log_message
        pipeline_status["history_messages"].append(log_message)

    def insert_custom_kg(
        self, custom_kg: dict[str, Any], full_doc_id: str = None
    ) -> None:
        loop = always_get_an_event_loop()
        loop.run_until_complete(self.ainsert_custom_kg(custom_kg, full_doc_id))

    async def ainsert_custom_kg(
        self, custom_kg: dict[str, Any], full_doc_id: str = None
    ) -> None:
        update_storage = False
        try:
            # Insert chunks into vector storage
            all_chunks_data: dict[str, dict[str, str]] = {}
            chunk_to_source_map: dict[str, str] = {}
            for chunk_data in custom_kg.get("chunks", []):
                chunk_content = self.clean_text(chunk_data["content"])
                source_id = chunk_data["source_id"]
                tokens = len(
                    encode_string_by_tiktoken(
                        chunk_content, model_name=self.tiktoken_model_name
                    )
                )
                chunk_order_index = (
                    0
                    if "chunk_order_index" not in chunk_data.keys()
                    else chunk_data["chunk_order_index"]
                )
                chunk_id = compute_mdhash_id(chunk_content, prefix="chunk-")

                chunk_entry = {
                    "content": chunk_content,
                    "source_id": source_id,
                    "tokens": tokens,
                    "chunk_order_index": chunk_order_index,
                    "full_doc_id": full_doc_id
                    if full_doc_id is not None
                    else source_id,
                    "status": DocStatus.PROCESSED,
                }
                all_chunks_data[chunk_id] = chunk_entry
                chunk_to_source_map[source_id] = chunk_id
                update_storage = True

            if all_chunks_data:
                await asyncio.gather(
                    self.chunks_vdb.upsert(all_chunks_data),
                    self.text_chunks.upsert(all_chunks_data),
                )

            # Insert entities into knowledge graph
            all_entities_data: list[dict[str, str]] = []
            for entity_data in custom_kg.get("entities", []):
                entity_name = entity_data["entity_name"]
                entity_type = entity_data.get("entity_type", "UNKNOWN")
                description = entity_data.get("description", "No description provided")
                source_chunk_id = entity_data.get("source_id", "UNKNOWN")
                source_id = chunk_to_source_map.get(source_chunk_id, "UNKNOWN")

                # Log if source_id is UNKNOWN
                if source_id == "UNKNOWN":
                    logger.warning(
                        f"Entity '{entity_name}' has an UNKNOWN source_id. Please check the source mapping."
                    )

                # Prepare node data
                node_data: dict[str, str] = {
                    "entity_type": entity_type,
                    "description": description,
                    "source_id": source_id,
                }
                # Insert node data into the knowledge graph
                await self.chunk_entity_relation_graph.upsert_node(
                    entity_name, node_data=node_data
                )
                node_data["entity_name"] = entity_name
                all_entities_data.append(node_data)
                update_storage = True

            # Insert relationships into knowledge graph
            all_relationships_data: list[dict[str, str]] = []
            for relationship_data in custom_kg.get("relationships", []):
                src_id = relationship_data["src_id"]
                tgt_id = relationship_data["tgt_id"]
                description = relationship_data["description"]
                keywords = relationship_data["keywords"]
                weight = relationship_data.get("weight", 1.0)
                source_chunk_id = relationship_data.get("source_id", "UNKNOWN")
                source_id = chunk_to_source_map.get(source_chunk_id, "UNKNOWN")

                # Log if source_id is UNKNOWN
                if source_id == "UNKNOWN":
                    logger.warning(
                        f"Relationship from '{src_id}' to '{tgt_id}' has an UNKNOWN source_id. Please check the source mapping."
                    )

                # Check if nodes exist in the knowledge graph
                for need_insert_id in [src_id, tgt_id]:
                    if not (
                        await self.chunk_entity_relation_graph.has_node(need_insert_id)
                    ):
                        await self.chunk_entity_relation_graph.upsert_node(
                            need_insert_id,
                            node_data={
                                "source_id": source_id,
                                "description": "UNKNOWN",
                                "entity_type": "UNKNOWN",
                            },
                        )

                # Insert edge into the knowledge graph
                await self.chunk_entity_relation_graph.upsert_edge(
                    src_id,
                    tgt_id,
                    edge_data={
                        "weight": weight,
                        "description": description,
                        "keywords": keywords,
                        "source_id": source_id,
                    },
                )
                edge_data: dict[str, str] = {
                    "src_id": src_id,
                    "tgt_id": tgt_id,
                    "description": description,
                    "keywords": keywords,
                    "source_id": source_id,
                    "weight": weight,
                }
                all_relationships_data.append(edge_data)
                update_storage = True

            # Insert entities into vector storage with consistent format
            data_for_vdb = {
                compute_mdhash_id(dp["entity_name"], prefix="ent-"): {
                    "content": dp["entity_name"] + "\n" + dp["description"],
                    "entity_name": dp["entity_name"],
                    "source_id": dp["source_id"],
                    "description": dp["description"],
                    "entity_type": dp["entity_type"],
                }
                for dp in all_entities_data
            }
            await self.entities_vdb.upsert(data_for_vdb)

            # Insert relationships into vector storage with consistent format
            data_for_vdb = {
                compute_mdhash_id(dp["src_id"] + dp["tgt_id"], prefix="rel-"): {
                    "src_id": dp["src_id"],
                    "tgt_id": dp["tgt_id"],
                    "source_id": dp["source_id"],
                    "content": f"{dp['keywords']}\t{dp['src_id']}\n{dp['tgt_id']}\n{dp['description']}",
                    "keywords": dp["keywords"],
                    "description": dp["description"],
                    "weight": dp["weight"],
                }
                for dp in all_relationships_data
            }
            await self.relationships_vdb.upsert(data_for_vdb)

        except Exception as e:
            logger.error(f"Error in ainsert_custom_kg: {e}")
            raise
        finally:
            if update_storage:
                await self._insert_done()

    def query(
        self,
        query: str,
        param: QueryParam = QueryParam(),
        system_prompt: str | None = None,
    ) -> str | Iterator[str]:
        """
        Perform a sync query.

        Args:
            query (str): The query to be executed.
            param (QueryParam): Configuration parameters for query execution.
            prompt (Optional[str]): Custom prompts for fine-tuned control over the system's behavior. Defaults to None, which uses PROMPTS["rag_response"].

        Returns:
            str: The result of the query execution.
        """
        loop = always_get_an_event_loop()

        return loop.run_until_complete(self.aquery(query, param, system_prompt))  # type: ignore

    async def aquery(
        self,
        query: str,
        param: QueryParam = QueryParam(),
        system_prompt: str | None = None,
    ) -> str | AsyncIterator[str]:
        """
        Perform a async query.

        Args:
            query (str): The query to be executed.
            param (QueryParam): Configuration parameters for query execution.
            prompt (Optional[str]): Custom prompts for fine-tuned control over the system's behavior. Defaults to None, which uses PROMPTS["rag_response"].

        Returns:
            str: The result of the query execution.
        """
        if param.mode in ["local", "global", "hybrid"]:
            response = await kg_query(
                query.strip(),
                self.chunk_entity_relation_graph,
                self.entities_vdb,
                self.relationships_vdb,
                self.text_chunks,
                param,
                asdict(self),
                hashing_kv=self.llm_response_cache
                if self.llm_response_cache
                and hasattr(self.llm_response_cache, "global_config")
                else self.key_string_value_json_storage_cls(
                    namespace=make_namespace(
                        self.namespace_prefix, NameSpace.KV_STORE_LLM_RESPONSE_CACHE
                    ),
                    global_config=asdict(self),
                    embedding_func=self.embedding_func,
                ),
                system_prompt=system_prompt,
            )
        elif param.mode == "naive":
            response = await naive_query(
                query.strip(),
                self.chunks_vdb,
                self.text_chunks,
                param,
                asdict(self),
                hashing_kv=self.llm_response_cache
                if self.llm_response_cache
                and hasattr(self.llm_response_cache, "global_config")
                else self.key_string_value_json_storage_cls(
                    namespace=make_namespace(
                        self.namespace_prefix, NameSpace.KV_STORE_LLM_RESPONSE_CACHE
                    ),
                    global_config=asdict(self),
                    embedding_func=self.embedding_func,
                ),
                system_prompt=system_prompt,
            )
        elif param.mode == "mix":
            response = await mix_kg_vector_query(
                query.strip(),
                self.chunk_entity_relation_graph,
                self.entities_vdb,
                self.relationships_vdb,
                self.chunks_vdb,
                self.text_chunks,
                param,
                asdict(self),
                hashing_kv=self.llm_response_cache
                if self.llm_response_cache
                and hasattr(self.llm_response_cache, "global_config")
                else self.key_string_value_json_storage_cls(
                    namespace=make_namespace(
                        self.namespace_prefix, NameSpace.KV_STORE_LLM_RESPONSE_CACHE
                    ),
                    global_config=asdict(self),
                    embedding_func=self.embedding_func,
                ),
                system_prompt=system_prompt,
            )
        else:
            raise ValueError(f"Unknown mode {param.mode}")
        await self._query_done()
        return response

    def query_with_separate_keyword_extraction(
        self, query: str, prompt: str, param: QueryParam = QueryParam()
    ):
        """
        1. Extract keywords from the 'query' using new function in operate.py.
        2. Then run the standard aquery() flow with the final prompt (formatted_question).
        """
        loop = always_get_an_event_loop()
        return loop.run_until_complete(
            self.aquery_with_separate_keyword_extraction(query, prompt, param)
        )

    async def aquery_with_separate_keyword_extraction(
        self, query: str, prompt: str, param: QueryParam = QueryParam()
    ) -> str | AsyncIterator[str]:
        """
        1. Calls extract_keywords_only to get HL/LL keywords from 'query'.
        2. Then calls kg_query(...) or naive_query(...), etc. as the main query, while also injecting the newly extracted keywords if needed.
        """
        # ---------------------
        # STEP 1: Keyword Extraction
        # ---------------------
        hl_keywords, ll_keywords = await extract_keywords_only(
            text=query,
            param=param,
            global_config=asdict(self),
            hashing_kv=self.llm_response_cache
            or self.key_string_value_json_storage_cls(
                namespace=make_namespace(
                    self.namespace_prefix, NameSpace.KV_STORE_LLM_RESPONSE_CACHE
                ),
                global_config=asdict(self),
                embedding_func=self.embedding_func,
            ),
        )

        param.hl_keywords = hl_keywords
        param.ll_keywords = ll_keywords

        # ---------------------
        # STEP 2: Final Query Logic
        # ---------------------

        # Create a new string with the prompt and the keywords
        ll_keywords_str = ", ".join(ll_keywords)
        hl_keywords_str = ", ".join(hl_keywords)
        formatted_question = f"{prompt}\n\n### Keywords:\nHigh-level: {hl_keywords_str}\nLow-level: {ll_keywords_str}\n\n### Query:\n{query}"

        if param.mode in ["local", "global", "hybrid"]:
            response = await kg_query_with_keywords(
                formatted_question,
                self.chunk_entity_relation_graph,
                self.entities_vdb,
                self.relationships_vdb,
                self.text_chunks,
                param,
                asdict(self),
                hashing_kv=self.llm_response_cache
                if self.llm_response_cache
                and hasattr(self.llm_response_cache, "global_config")
                else self.key_string_value_json_storage_cls(
                    namespace=make_namespace(
                        self.namespace_prefix, NameSpace.KV_STORE_LLM_RESPONSE_CACHE
                    ),
                    global_config=asdict(self),
                    embedding_func=self.embedding_func,
                ),
            )
        elif param.mode == "naive":
            response = await naive_query(
                formatted_question,
                self.chunks_vdb,
                self.text_chunks,
                param,
                asdict(self),
                hashing_kv=self.llm_response_cache
                if self.llm_response_cache
                and hasattr(self.llm_response_cache, "global_config")
                else self.key_string_value_json_storage_cls(
                    namespace=make_namespace(
                        self.namespace_prefix, NameSpace.KV_STORE_LLM_RESPONSE_CACHE
                    ),
                    global_config=asdict(self),
                    embedding_func=self.embedding_func,
                ),
            )
        elif param.mode == "mix":
            response = await mix_kg_vector_query(
                formatted_question,
                self.chunk_entity_relation_graph,
                self.entities_vdb,
                self.relationships_vdb,
                self.chunks_vdb,
                self.text_chunks,
                param,
                asdict(self),
                hashing_kv=self.llm_response_cache
                if self.llm_response_cache
                and hasattr(self.llm_response_cache, "global_config")
                else self.key_string_value_json_storage_cls(
                    namespace=make_namespace(
                        self.namespace_prefix, NameSpace.KV_STORE_LLM_RESPONSE_CACHE
                    ),
                    global_config=asdict(self),
                    embedding_func=self.embedding_func,
                ),
            )
        else:
            raise ValueError(f"Unknown mode {param.mode}")

        await self._query_done()
        return response

    async def _query_done(self):
        await self.llm_response_cache.index_done_callback()

    def delete_by_entity(self, entity_name: str) -> None:
        loop = always_get_an_event_loop()
        return loop.run_until_complete(self.adelete_by_entity(entity_name))

    async def adelete_by_entity(self, entity_name: str) -> None:
        try:
            await self.entities_vdb.delete_entity(entity_name)
            await self.relationships_vdb.delete_entity_relation(entity_name)
            await self.chunk_entity_relation_graph.delete_node(entity_name)

            logger.info(
                f"Entity '{entity_name}' and its relationships have been deleted."
            )
            await self._delete_by_entity_done()
        except Exception as e:
            logger.error(f"Error while deleting entity '{entity_name}': {e}")

    async def _delete_by_entity_done(self) -> None:
        await asyncio.gather(
            *[
                cast(StorageNameSpace, storage_inst).index_done_callback()
                for storage_inst in [  # type: ignore
                    self.entities_vdb,
                    self.relationships_vdb,
                    self.chunk_entity_relation_graph,
                ]
            ]
        )

    def delete_by_relation(self, source_entity: str, target_entity: str) -> None:
        """Synchronously delete a relation between two entities.

        Args:
            source_entity: Name of the source entity
            target_entity: Name of the target entity
        """
        loop = always_get_an_event_loop()
        return loop.run_until_complete(
            self.adelete_by_relation(source_entity, target_entity)
        )

    async def adelete_by_relation(self, source_entity: str, target_entity: str) -> None:
        """Asynchronously delete a relation between two entities.

        Args:
            source_entity: Name of the source entity
            target_entity: Name of the target entity
        """
        try:
            # Check if the relation exists
            edge_exists = await self.chunk_entity_relation_graph.has_edge(
                source_entity, target_entity
            )
            if not edge_exists:
                logger.warning(
                    f"Relation from '{source_entity}' to '{target_entity}' does not exist"
                )
                return

            # Delete relation from vector database
            relation_id = compute_mdhash_id(
                source_entity + target_entity, prefix="rel-"
            )
            await self.relationships_vdb.delete([relation_id])

            # Delete relation from knowledge graph
            await self.chunk_entity_relation_graph.remove_edges(
                [(source_entity, target_entity)]
            )

            logger.info(
                f"Successfully deleted relation from '{source_entity}' to '{target_entity}'"
            )
            await self._delete_relation_done()
        except Exception as e:
            logger.error(
                f"Error while deleting relation from '{source_entity}' to '{target_entity}': {e}"
            )

    async def _delete_relation_done(self) -> None:
        """Callback after relation deletion is complete"""
        await asyncio.gather(
            *[
                cast(StorageNameSpace, storage_inst).index_done_callback()
                for storage_inst in [  # type: ignore
                    self.relationships_vdb,
                    self.chunk_entity_relation_graph,
                ]
            ]
        )

    def _get_content_summary(self, content: str, max_length: int = 100) -> str:
        """Get summary of document content

        Args:
            content: Original document content
            max_length: Maximum length of summary

        Returns:
            Truncated content with ellipsis if needed
        """
        content = content.strip()
        if len(content) <= max_length:
            return content
        return content[:max_length] + "..."

    async def get_processing_status(self) -> dict[str, int]:
        """Get current document processing status counts

        Returns:
            Dict with counts for each status
        """
        return await self.doc_status.get_status_counts()

    async def get_docs_by_status(
        self, status: DocStatus
    ) -> dict[str, DocProcessingStatus]:
        """Get documents by status

        Returns:
            Dict with document id is keys and document status is values
        """
        return await self.doc_status.get_docs_by_status(status)

    async def adelete_by_doc_id(self, doc_id: str) -> None:
        """Delete a document and all its related data

        Args:
            doc_id: Document ID to delete
        """
        try:
            # 1. Get the document status and related data
            doc_status = await self.doc_status.get_by_id(doc_id)
            if not doc_status:
                logger.warning(f"Document {doc_id} not found")
                return

            logger.debug(f"Starting deletion for document {doc_id}")

            # 2. Get all chunks related to this document
            # Find all chunks where full_doc_id equals the current doc_id
            all_chunks = await self.text_chunks.get_all()
            related_chunks = {
                chunk_id: chunk_data
                for chunk_id, chunk_data in all_chunks.items()
                if isinstance(chunk_data, dict)
                and chunk_data.get("full_doc_id") == doc_id
            }

            if not related_chunks:
                logger.warning(f"No chunks found for document {doc_id}")
                return

            # Get all related chunk IDs
            chunk_ids = set(related_chunks.keys())
            logger.debug(f"Found {len(chunk_ids)} chunks to delete")

            # 3. Before deleting, check the related entities and relationships for these chunks
            for chunk_id in chunk_ids:
                # Check entities
                entities_storage = await self.entities_vdb.client_storage
                entities = [
                    dp
                    for dp in entities_storage["data"]
                    if chunk_id in dp.get("source_id")
                ]
                logger.debug(f"Chunk {chunk_id} has {len(entities)} related entities")

                # Check relationships
                relationships_storage = await self.relationships_vdb.client_storage
                relations = [
                    dp
                    for dp in relationships_storage["data"]
                    if chunk_id in dp.get("source_id")
                ]
                logger.debug(f"Chunk {chunk_id} has {len(relations)} related relations")

            # Continue with the original deletion process...

            # 4. Delete chunks from vector database
            if chunk_ids:
                await self.chunks_vdb.delete(chunk_ids)
                await self.text_chunks.delete(chunk_ids)

            # 5. Find and process entities and relationships that have these chunks as source
            # Get all nodes and edges from the graph storage using storage-agnostic methods
            entities_to_delete = set()
            entities_to_update = {}  # entity_name -> new_source_id
            relationships_to_delete = set()
            relationships_to_update = {}  # (src, tgt) -> new_source_id

            # Process entities - use storage-agnostic methods
            all_labels = await self.chunk_entity_relation_graph.get_all_labels()
            for node_label in all_labels:
                node_data = await self.chunk_entity_relation_graph.get_node(node_label)
                if node_data and "source_id" in node_data:
                    # Split source_id using GRAPH_FIELD_SEP
                    sources = set(node_data["source_id"].split(GRAPH_FIELD_SEP))
                    sources.difference_update(chunk_ids)
                    if not sources:
                        entities_to_delete.add(node_label)
                        logger.debug(
                            f"Entity {node_label} marked for deletion - no remaining sources"
                        )
                    else:
                        new_source_id = GRAPH_FIELD_SEP.join(sources)
                        entities_to_update[node_label] = new_source_id
                        logger.debug(
                            f"Entity {node_label} will be updated with new source_id: {new_source_id}"
                        )

            # Process relationships
            for node_label in all_labels:
                node_edges = await self.chunk_entity_relation_graph.get_node_edges(
                    node_label
                )
                if node_edges:
                    for src, tgt in node_edges:
                        edge_data = await self.chunk_entity_relation_graph.get_edge(
                            src, tgt
                        )
                        if edge_data and "source_id" in edge_data:
                            # Split source_id using GRAPH_FIELD_SEP
                            sources = set(edge_data["source_id"].split(GRAPH_FIELD_SEP))
                            sources.difference_update(chunk_ids)
                            if not sources:
                                relationships_to_delete.add((src, tgt))
                                logger.debug(
                                    f"Relationship {src}-{tgt} marked for deletion - no remaining sources"
                                )
                            else:
                                new_source_id = GRAPH_FIELD_SEP.join(sources)
                                relationships_to_update[(src, tgt)] = new_source_id
                                logger.debug(
                                    f"Relationship {src}-{tgt} will be updated with new source_id: {new_source_id}"
                                )

            # Delete entities
            if entities_to_delete:
                for entity in entities_to_delete:
                    await self.entities_vdb.delete_entity(entity)
                    logger.debug(f"Deleted entity {entity} from vector DB")
                await self.chunk_entity_relation_graph.remove_nodes(
                    list(entities_to_delete)
                )
                logger.debug(f"Deleted {len(entities_to_delete)} entities from graph")

            # Update entities
            for entity, new_source_id in entities_to_update.items():
                node_data = await self.chunk_entity_relation_graph.get_node(entity)
                if node_data:
                    node_data["source_id"] = new_source_id
                    await self.chunk_entity_relation_graph.upsert_node(
                        entity, node_data
                    )
                    logger.debug(
                        f"Updated entity {entity} with new source_id: {new_source_id}"
                    )

            # Delete relationships
            if relationships_to_delete:
                for src, tgt in relationships_to_delete:
                    rel_id_0 = compute_mdhash_id(src + tgt, prefix="rel-")
                    rel_id_1 = compute_mdhash_id(tgt + src, prefix="rel-")
                    await self.relationships_vdb.delete([rel_id_0, rel_id_1])
                    logger.debug(f"Deleted relationship {src}-{tgt} from vector DB")
                await self.chunk_entity_relation_graph.remove_edges(
                    list(relationships_to_delete)
                )
                logger.debug(
                    f"Deleted {len(relationships_to_delete)} relationships from graph"
                )

            # Update relationships
            for (src, tgt), new_source_id in relationships_to_update.items():
                edge_data = await self.chunk_entity_relation_graph.get_edge(src, tgt)
                if edge_data:
                    edge_data["source_id"] = new_source_id
                    await self.chunk_entity_relation_graph.upsert_edge(
                        src, tgt, edge_data
                    )
                    logger.debug(
                        f"Updated relationship {src}-{tgt} with new source_id: {new_source_id}"
                    )

            # 6. Delete original document and status
            await self.full_docs.delete([doc_id])
            await self.doc_status.delete([doc_id])

            # 7. Ensure all indexes are updated
            await self._insert_done()

            logger.info(
                f"Successfully deleted document {doc_id} and related data. "
                f"Deleted {len(entities_to_delete)} entities and {len(relationships_to_delete)} relationships. "
                f"Updated {len(entities_to_update)} entities and {len(relationships_to_update)} relationships."
            )

            async def process_data(data_type, vdb, chunk_id):
                # Check data (entities or relationships)
                storage = await vdb.client_storage
                data_with_chunk = [
                    dp
                    for dp in storage["data"]
                    if chunk_id in (dp.get("source_id") or "").split(GRAPH_FIELD_SEP)
                ]

                data_for_vdb = {}
                if data_with_chunk:
                    logger.warning(
                        f"found {len(data_with_chunk)} {data_type} still referencing chunk {chunk_id}"
                    )

                    for item in data_with_chunk:
                        old_sources = item["source_id"].split(GRAPH_FIELD_SEP)
                        new_sources = [src for src in old_sources if src != chunk_id]

                        if not new_sources:
                            logger.info(
                                f"{data_type} {item.get('entity_name', 'N/A')} is deleted because source_id is not exists"
                            )
                            await vdb.delete_entity(item)
                        else:
                            item["source_id"] = GRAPH_FIELD_SEP.join(new_sources)
                            item_id = item["__id__"]
                            data_for_vdb[item_id] = item.copy()
                            if data_type == "entities":
                                data_for_vdb[item_id]["content"] = data_for_vdb[
                                    item_id
                                ].get("content") or (
                                    item.get("entity_name", "")
                                    + (item.get("description") or "")
                                )
                            else:  # relationships
                                data_for_vdb[item_id]["content"] = data_for_vdb[
                                    item_id
                                ].get("content") or (
                                    (item.get("keywords") or "")
                                    + (item.get("src_id") or "")
                                    + (item.get("tgt_id") or "")
                                    + (item.get("description") or "")
                                )

                    if data_for_vdb:
                        await vdb.upsert(data_for_vdb)
                        logger.info(f"Successfully updated {data_type} in vector DB")

            # Add verification step
            async def verify_deletion():
                # Verify if the document has been deleted
                if await self.full_docs.get_by_id(doc_id):
                    logger.warning(f"Document {doc_id} still exists in full_docs")

                # Verify if chunks have been deleted
                all_remaining_chunks = await self.text_chunks.get_all()
                remaining_related_chunks = {
                    chunk_id: chunk_data
                    for chunk_id, chunk_data in all_remaining_chunks.items()
                    if isinstance(chunk_data, dict)
                    and chunk_data.get("full_doc_id") == doc_id
                }

                if remaining_related_chunks:
                    logger.warning(
                        f"Found {len(remaining_related_chunks)} remaining chunks"
                    )

                # Verify entities and relationships
                for chunk_id in chunk_ids:
                    await process_data("entities", self.entities_vdb, chunk_id)
                    await process_data(
                        "relationships", self.relationships_vdb, chunk_id
                    )

            await verify_deletion()

        except Exception as e:
            logger.error(f"Error while deleting document {doc_id}: {e}")

    async def get_entity_info(
        self, entity_name: str, include_vector_data: bool = False
    ) -> dict[str, str | None | dict[str, str]]:
        """Get detailed information of an entity

        Args:
            entity_name: Entity name (no need for quotes)
            include_vector_data: Whether to include data from the vector database

        Returns:
            dict: A dictionary containing entity information, including:
                - entity_name: Entity name
                - source_id: Source document ID
                - graph_data: Complete node data from the graph database
                - vector_data: (optional) Data from the vector database
        """

        # Get information from the graph
        node_data = await self.chunk_entity_relation_graph.get_node(entity_name)
        source_id = node_data.get("source_id") if node_data else None

        result: dict[str, str | None | dict[str, str]] = {
            "entity_name": entity_name,
            "source_id": source_id,
            "graph_data": node_data,
        }

        # Optional: Get vector database information
        if include_vector_data:
            entity_id = compute_mdhash_id(entity_name, prefix="ent-")
            vector_data = self.entities_vdb._client.get([entity_id])
            result["vector_data"] = vector_data[0] if vector_data else None

        return result

    async def get_relation_info(
        self, src_entity: str, tgt_entity: str, include_vector_data: bool = False
    ) -> dict[str, str | None | dict[str, str]]:
        """Get detailed information of a relationship

        Args:
            src_entity: Source entity name (no need for quotes)
            tgt_entity: Target entity name (no need for quotes)
            include_vector_data: Whether to include data from the vector database

        Returns:
            dict: A dictionary containing relationship information, including:
                - src_entity: Source entity name
                - tgt_entity: Target entity name
                - source_id: Source document ID
                - graph_data: Complete edge data from the graph database
                - vector_data: (optional) Data from the vector database
        """

        # Get information from the graph
        edge_data = await self.chunk_entity_relation_graph.get_edge(
            src_entity, tgt_entity
        )
        source_id = edge_data.get("source_id") if edge_data else None

        result: dict[str, str | None | dict[str, str]] = {
            "src_entity": src_entity,
            "tgt_entity": tgt_entity,
            "source_id": source_id,
            "graph_data": edge_data,
        }

        # Optional: Get vector database information
        if include_vector_data:
            rel_id = compute_mdhash_id(src_entity + tgt_entity, prefix="rel-")
            vector_data = self.relationships_vdb._client.get([rel_id])
            result["vector_data"] = vector_data[0] if vector_data else None

        return result

    def check_storage_env_vars(self, storage_name: str) -> None:
        """Check if all required environment variables for storage implementation exist

        Args:
            storage_name: Storage implementation name

        Raises:
            ValueError: If required environment variables are missing
        """
        required_vars = STORAGE_ENV_REQUIREMENTS.get(storage_name, [])
        missing_vars = [var for var in required_vars if var not in os.environ]

        if missing_vars:
            raise ValueError(
                f"Storage implementation '{storage_name}' requires the following "
                f"environment variables: {', '.join(missing_vars)}"
            )

<<<<<<< HEAD
    def insert_custom_relations(self, relations_data: list[dict[str, Any]]) -> None:
        """
        为已存在的实体之间添加自定义关系
        
        Args:
            relations_data: 关系数据列表，每个关系包含以下字段:
                - src_id: 源实体名称
                - tgt_id: 目标实体名称
                - description: 关系描述
                - keywords: 关系关键词
                - weight: 可选，关系权重，默认为1.0
                - source_id: 可选，来源ID
        """
        loop = always_get_an_event_loop()
        loop.run_until_complete(self.ainsert_custom_relations(relations_data))

    async def ainsert_custom_relations(self, relations_data: list[dict[str, Any]]) -> dict[str, Any]:
        """
        为已存在的实体之间添加自定义关系（异步版本）
        """
        from .kg_manage import insert_custom_relations
        return await insert_custom_relations(self, relations_data)
                
    def update_entity(self, entity_name: str, entity_data: dict[str, Any]) -> dict[str, Any]:
        """
        更新已存在的实体信息
        
        Args:
            entity_name: 实体名称
            entity_data: 要更新的实体数据，可包含以下字段:
                - description: 实体描述
                - entity_type: 实体类型
                - 其他节点属性
                
        Returns:
            包含更新结果的字典
        """
        loop = always_get_an_event_loop()
        return loop.run_until_complete(self.aupdate_entity(entity_name, entity_data))

    async def aupdate_entity(self, entity_name: str, entity_data: dict[str, Any]) -> dict[str, Any]:
        """
        更新已存在的实体信息（异步版本）
        """
        from .kg_manage import update_entity
        return await update_entity(self, entity_name, entity_data)
                
    def update_relation(self, src_entity: str, tgt_entity: str, relation_data: dict[str, Any]) -> dict[str, Any]:
        """
        更新已存在的关系信息
        
        Args:
            src_entity: 源实体名称
            tgt_entity: 目标实体名称
            relation_data: 要更新的关系数据，可包含以下字段:
                - description: 关系描述
                - keywords: 关系关键词
                - weight: 关系权重
                - 其他边属性
                
        Returns:
            包含更新结果的字典
        """
        loop = always_get_an_event_loop()
        return loop.run_until_complete(self.aupdate_relation(src_entity, tgt_entity, relation_data))
    
    async def aupdate_relation(self, src_entity: str, tgt_entity: str, relation_data: dict[str, Any]) -> dict[str, Any]:
        """
        更新已存在的关系信息（异步版本）
        """
        from .kg_manage import update_relation
        return await update_relation(self, src_entity, tgt_entity, relation_data)
=======
    async def aclear_cache(self, modes: list[str] | None = None) -> None:
        """Clear cache data from the LLM response cache storage.

        Args:
            modes (list[str] | None): Modes of cache to clear. Options: ["default", "naive", "local", "global", "hybrid", "mix"].
                             "default" represents extraction cache.
                             If None, clears all cache.

        Example:
            # Clear all cache
            await rag.aclear_cache()

            # Clear local mode cache
            await rag.aclear_cache(modes=["local"])

            # Clear extraction cache
            await rag.aclear_cache(modes=["default"])
        """
        if not self.llm_response_cache:
            logger.warning("No cache storage configured")
            return

        valid_modes = ["default", "naive", "local", "global", "hybrid", "mix"]

        # Validate input
        if modes and not all(mode in valid_modes for mode in modes):
            raise ValueError(f"Invalid mode. Valid modes are: {valid_modes}")

        try:
            # Reset the cache storage for specified mode
            if modes:
                await self.llm_response_cache.delete(modes)
                logger.info(f"Cleared cache for modes: {modes}")
            else:
                # Clear all modes
                await self.llm_response_cache.delete(valid_modes)
                logger.info("Cleared all cache")

            await self.llm_response_cache.index_done_callback()

        except Exception as e:
            logger.error(f"Error while clearing cache: {e}")

    def clear_cache(self, modes: list[str] | None = None) -> None:
        """Synchronous version of aclear_cache."""
        return always_get_an_event_loop().run_until_complete(self.aclear_cache(modes))

    async def aedit_entity(
        self, entity_name: str, updated_data: dict[str, str], allow_rename: bool = True
    ) -> dict[str, Any]:
        """Asynchronously edit entity information.

        Updates entity information in the knowledge graph and re-embeds the entity in the vector database.

        Args:
            entity_name: Name of the entity to edit
            updated_data: Dictionary containing updated attributes, e.g. {"description": "new description", "entity_type": "new type"}
            allow_rename: Whether to allow entity renaming, defaults to True

        Returns:
            Dictionary containing updated entity information
        """
        try:
            # 1. Get current entity information
            node_data = await self.chunk_entity_relation_graph.get_node(entity_name)
            if not node_data:
                raise ValueError(f"Entity '{entity_name}' does not exist")

            # Check if entity is being renamed
            new_entity_name = updated_data.get("entity_name", entity_name)
            is_renaming = new_entity_name != entity_name

            # If renaming, check if new name already exists
            if is_renaming:
                if not allow_rename:
                    raise ValueError(
                        "Entity renaming is not allowed. Set allow_rename=True to enable this feature"
                    )

                existing_node = await self.chunk_entity_relation_graph.get_node(
                    new_entity_name
                )
                if existing_node:
                    raise ValueError(
                        f"Entity name '{new_entity_name}' already exists, cannot rename"
                    )

            # 2. Update entity information in the graph
            new_node_data = {**node_data, **updated_data}
            if "entity_name" in new_node_data:
                del new_node_data[
                    "entity_name"
                ]  # Node data should not contain entity_name field

            # If renaming entity
            if is_renaming:
                logger.info(f"Renaming entity '{entity_name}' to '{new_entity_name}'")

                # Create new entity
                await self.chunk_entity_relation_graph.upsert_node(
                    new_entity_name, new_node_data
                )

                # Store relationships that need to be updated
                relations_to_update = []

                # Get all edges related to the original entity
                edges = await self.chunk_entity_relation_graph.get_node_edges(
                    entity_name
                )
                if edges:
                    # Recreate edges for the new entity
                    for source, target in edges:
                        edge_data = await self.chunk_entity_relation_graph.get_edge(
                            source, target
                        )
                        if edge_data:
                            if source == entity_name:
                                await self.chunk_entity_relation_graph.upsert_edge(
                                    new_entity_name, target, edge_data
                                )
                                relations_to_update.append(
                                    (new_entity_name, target, edge_data)
                                )
                            else:  # target == entity_name
                                await self.chunk_entity_relation_graph.upsert_edge(
                                    source, new_entity_name, edge_data
                                )
                                relations_to_update.append(
                                    (source, new_entity_name, edge_data)
                                )

                # Delete old entity
                await self.chunk_entity_relation_graph.delete_node(entity_name)

                # Delete old entity record from vector database
                old_entity_id = compute_mdhash_id(entity_name, prefix="ent-")
                await self.entities_vdb.delete([old_entity_id])
                logger.info(
                    f"Deleted old entity '{entity_name}' and its vector embedding from database"
                )

                # Update relationship vector representations
                for src, tgt, edge_data in relations_to_update:
                    description = edge_data.get("description", "")
                    keywords = edge_data.get("keywords", "")
                    source_id = edge_data.get("source_id", "")
                    weight = float(edge_data.get("weight", 1.0))

                    # Create new content for embedding
                    content = f"{src}\t{tgt}\n{keywords}\n{description}"

                    # Calculate relationship ID
                    relation_id = compute_mdhash_id(src + tgt, prefix="rel-")

                    # Prepare data for vector database update
                    relation_data = {
                        relation_id: {
                            "content": content,
                            "src_id": src,
                            "tgt_id": tgt,
                            "source_id": source_id,
                            "description": description,
                            "keywords": keywords,
                            "weight": weight,
                        }
                    }

                    # Update vector database
                    await self.relationships_vdb.upsert(relation_data)

                # Update working entity name to new name
                entity_name = new_entity_name
            else:
                # If not renaming, directly update node data
                await self.chunk_entity_relation_graph.upsert_node(
                    entity_name, new_node_data
                )

            # 3. Recalculate entity's vector representation and update vector database
            description = new_node_data.get("description", "")
            source_id = new_node_data.get("source_id", "")
            entity_type = new_node_data.get("entity_type", "")
            content = entity_name + "\n" + description

            # Calculate entity ID
            entity_id = compute_mdhash_id(entity_name, prefix="ent-")

            # Prepare data for vector database update
            entity_data = {
                entity_id: {
                    "content": content,
                    "entity_name": entity_name,
                    "source_id": source_id,
                    "description": description,
                    "entity_type": entity_type,
                }
            }

            # Update vector database
            await self.entities_vdb.upsert(entity_data)

            # 4. Save changes
            await self._edit_entity_done()

            logger.info(f"Entity '{entity_name}' successfully updated")
            return await self.get_entity_info(entity_name, include_vector_data=True)
        except Exception as e:
            logger.error(f"Error while editing entity '{entity_name}': {e}")
            raise

    def edit_entity(
        self, entity_name: str, updated_data: dict[str, str], allow_rename: bool = True
    ) -> dict[str, Any]:
        """Synchronously edit entity information.

        Updates entity information in the knowledge graph and re-embeds the entity in the vector database.

        Args:
            entity_name: Name of the entity to edit
            updated_data: Dictionary containing updated attributes, e.g. {"description": "new description", "entity_type": "new type"}
            allow_rename: Whether to allow entity renaming, defaults to True

        Returns:
            Dictionary containing updated entity information
        """
        loop = always_get_an_event_loop()
        return loop.run_until_complete(
            self.aedit_entity(entity_name, updated_data, allow_rename)
        )

    async def _edit_entity_done(self) -> None:
        """Callback after entity editing is complete, ensures updates are persisted"""
        await asyncio.gather(
            *[
                cast(StorageNameSpace, storage_inst).index_done_callback()
                for storage_inst in [  # type: ignore
                    self.entities_vdb,
                    self.chunk_entity_relation_graph,
                ]
            ]
        )

    async def aedit_relation(
        self, source_entity: str, target_entity: str, updated_data: dict[str, Any]
    ) -> dict[str, Any]:
        """Asynchronously edit relation information.

        Updates relation (edge) information in the knowledge graph and re-embeds the relation in the vector database.

        Args:
            source_entity: Name of the source entity
            target_entity: Name of the target entity
            updated_data: Dictionary containing updated attributes, e.g. {"description": "new description", "keywords": "new keywords"}

        Returns:
            Dictionary containing updated relation information
        """
        try:
            # 1. Get current relation information
            edge_data = await self.chunk_entity_relation_graph.get_edge(
                source_entity, target_entity
            )
            if not edge_data:
                raise ValueError(
                    f"Relation from '{source_entity}' to '{target_entity}' does not exist"
                )

            # Important: First delete the old relation record from the vector database
            old_relation_id = compute_mdhash_id(
                source_entity + target_entity, prefix="rel-"
            )
            await self.relationships_vdb.delete([old_relation_id])
            logger.info(
                f"Deleted old relation record from vector database for relation {source_entity} -> {target_entity}"
            )

            # 2. Update relation information in the graph
            new_edge_data = {**edge_data, **updated_data}
            await self.chunk_entity_relation_graph.upsert_edge(
                source_entity, target_entity, new_edge_data
            )

            # 3. Recalculate relation's vector representation and update vector database
            description = new_edge_data.get("description", "")
            keywords = new_edge_data.get("keywords", "")
            source_id = new_edge_data.get("source_id", "")
            weight = float(new_edge_data.get("weight", 1.0))

            # Create content for embedding
            content = f"{source_entity}\t{target_entity}\n{keywords}\n{description}"

            # Calculate relation ID
            relation_id = compute_mdhash_id(
                source_entity + target_entity, prefix="rel-"
            )

            # Prepare data for vector database update
            relation_data = {
                relation_id: {
                    "content": content,
                    "src_id": source_entity,
                    "tgt_id": target_entity,
                    "source_id": source_id,
                    "description": description,
                    "keywords": keywords,
                    "weight": weight,
                }
            }

            # Update vector database
            await self.relationships_vdb.upsert(relation_data)

            # 4. Save changes
            await self._edit_relation_done()

            logger.info(
                f"Relation from '{source_entity}' to '{target_entity}' successfully updated"
            )
            return await self.get_relation_info(
                source_entity, target_entity, include_vector_data=True
            )
        except Exception as e:
            logger.error(
                f"Error while editing relation from '{source_entity}' to '{target_entity}': {e}"
            )
            raise

    def edit_relation(
        self, source_entity: str, target_entity: str, updated_data: dict[str, Any]
    ) -> dict[str, Any]:
        """Synchronously edit relation information.

        Updates relation (edge) information in the knowledge graph and re-embeds the relation in the vector database.

        Args:
            source_entity: Name of the source entity
            target_entity: Name of the target entity
            updated_data: Dictionary containing updated attributes, e.g. {"description": "new description", "keywords": "keywords"}

        Returns:
            Dictionary containing updated relation information
        """
        loop = always_get_an_event_loop()
        return loop.run_until_complete(
            self.aedit_relation(source_entity, target_entity, updated_data)
        )

    async def _edit_relation_done(self) -> None:
        """Callback after relation editing is complete, ensures updates are persisted"""
        await asyncio.gather(
            *[
                cast(StorageNameSpace, storage_inst).index_done_callback()
                for storage_inst in [  # type: ignore
                    self.relationships_vdb,
                    self.chunk_entity_relation_graph,
                ]
            ]
        )

    async def acreate_entity(
        self, entity_name: str, entity_data: dict[str, Any]
    ) -> dict[str, Any]:
        """Asynchronously create a new entity.

        Creates a new entity in the knowledge graph and adds it to the vector database.

        Args:
            entity_name: Name of the new entity
            entity_data: Dictionary containing entity attributes, e.g. {"description": "description", "entity_type": "type"}

        Returns:
            Dictionary containing created entity information
        """
        try:
            # Check if entity already exists
            existing_node = await self.chunk_entity_relation_graph.get_node(entity_name)
            if existing_node:
                raise ValueError(f"Entity '{entity_name}' already exists")

            # Prepare node data with defaults if missing
            node_data = {
                "entity_type": entity_data.get("entity_type", "UNKNOWN"),
                "description": entity_data.get("description", ""),
                "source_id": entity_data.get("source_id", "manual"),
            }

            # Add entity to knowledge graph
            await self.chunk_entity_relation_graph.upsert_node(entity_name, node_data)

            # Prepare content for entity
            description = node_data.get("description", "")
            source_id = node_data.get("source_id", "")
            entity_type = node_data.get("entity_type", "")
            content = entity_name + "\n" + description

            # Calculate entity ID
            entity_id = compute_mdhash_id(entity_name, prefix="ent-")

            # Prepare data for vector database update
            entity_data_for_vdb = {
                entity_id: {
                    "content": content,
                    "entity_name": entity_name,
                    "source_id": source_id,
                    "description": description,
                    "entity_type": entity_type,
                }
            }

            # Update vector database
            await self.entities_vdb.upsert(entity_data_for_vdb)

            # Save changes
            await self._edit_entity_done()

            logger.info(f"Entity '{entity_name}' successfully created")
            return await self.get_entity_info(entity_name, include_vector_data=True)
        except Exception as e:
            logger.error(f"Error while creating entity '{entity_name}': {e}")
            raise

    def create_entity(
        self, entity_name: str, entity_data: dict[str, Any]
    ) -> dict[str, Any]:
        """Synchronously create a new entity.

        Creates a new entity in the knowledge graph and adds it to the vector database.

        Args:
            entity_name: Name of the new entity
            entity_data: Dictionary containing entity attributes, e.g. {"description": "description", "entity_type": "type"}

        Returns:
            Dictionary containing created entity information
        """
        loop = always_get_an_event_loop()
        return loop.run_until_complete(self.acreate_entity(entity_name, entity_data))

    async def acreate_relation(
        self, source_entity: str, target_entity: str, relation_data: dict[str, Any]
    ) -> dict[str, Any]:
        """Asynchronously create a new relation between entities.

        Creates a new relation (edge) in the knowledge graph and adds it to the vector database.

        Args:
            source_entity: Name of the source entity
            target_entity: Name of the target entity
            relation_data: Dictionary containing relation attributes, e.g. {"description": "description", "keywords": "keywords"}

        Returns:
            Dictionary containing created relation information
        """
        try:
            # Check if both entities exist
            source_exists = await self.chunk_entity_relation_graph.has_node(
                source_entity
            )
            target_exists = await self.chunk_entity_relation_graph.has_node(
                target_entity
            )

            if not source_exists:
                raise ValueError(f"Source entity '{source_entity}' does not exist")
            if not target_exists:
                raise ValueError(f"Target entity '{target_entity}' does not exist")

            # Check if relation already exists
            existing_edge = await self.chunk_entity_relation_graph.get_edge(
                source_entity, target_entity
            )
            if existing_edge:
                raise ValueError(
                    f"Relation from '{source_entity}' to '{target_entity}' already exists"
                )

            # Prepare edge data with defaults if missing
            edge_data = {
                "description": relation_data.get("description", ""),
                "keywords": relation_data.get("keywords", ""),
                "source_id": relation_data.get("source_id", "manual"),
                "weight": float(relation_data.get("weight", 1.0)),
            }

            # Add relation to knowledge graph
            await self.chunk_entity_relation_graph.upsert_edge(
                source_entity, target_entity, edge_data
            )

            # Prepare content for embedding
            description = edge_data.get("description", "")
            keywords = edge_data.get("keywords", "")
            source_id = edge_data.get("source_id", "")
            weight = edge_data.get("weight", 1.0)

            # Create content for embedding
            content = f"{keywords}\t{source_entity}\n{target_entity}\n{description}"

            # Calculate relation ID
            relation_id = compute_mdhash_id(
                source_entity + target_entity, prefix="rel-"
            )

            # Prepare data for vector database update
            relation_data_for_vdb = {
                relation_id: {
                    "content": content,
                    "src_id": source_entity,
                    "tgt_id": target_entity,
                    "source_id": source_id,
                    "description": description,
                    "keywords": keywords,
                    "weight": weight,
                }
            }

            # Update vector database
            await self.relationships_vdb.upsert(relation_data_for_vdb)

            # Save changes
            await self._edit_relation_done()

            logger.info(
                f"Relation from '{source_entity}' to '{target_entity}' successfully created"
            )
            return await self.get_relation_info(
                source_entity, target_entity, include_vector_data=True
            )
        except Exception as e:
            logger.error(
                f"Error while creating relation from '{source_entity}' to '{target_entity}': {e}"
            )
            raise

    def create_relation(
        self, source_entity: str, target_entity: str, relation_data: dict[str, Any]
    ) -> dict[str, Any]:
        """Synchronously create a new relation between entities.

        Creates a new relation (edge) in the knowledge graph and adds it to the vector database.

        Args:
            source_entity: Name of the source entity
            target_entity: Name of the target entity
            relation_data: Dictionary containing relation attributes, e.g. {"description": "description", "keywords": "keywords"}

        Returns:
            Dictionary containing created relation information
        """
        loop = always_get_an_event_loop()
        return loop.run_until_complete(
            self.acreate_relation(source_entity, target_entity, relation_data)
        )

    async def amerge_entities(
        self,
        source_entities: list[str],
        target_entity: str,
        merge_strategy: dict[str, str] = None,
        target_entity_data: dict[str, Any] = None,
    ) -> dict[str, Any]:
        """Asynchronously merge multiple entities into one entity.

        Merges multiple source entities into a target entity, handling all relationships,
        and updating both the knowledge graph and vector database.

        Args:
            source_entities: List of source entity names to merge
            target_entity: Name of the target entity after merging
            merge_strategy: Merge strategy configuration, e.g. {"description": "concatenate", "entity_type": "keep_first"}
                Supported strategies:
                - "concatenate": Concatenate all values (for text fields)
                - "keep_first": Keep the first non-empty value
                - "keep_last": Keep the last non-empty value
                - "join_unique": Join all unique values (for fields separated by delimiter)
            target_entity_data: Dictionary of specific values to set for the target entity,
                overriding any merged values, e.g. {"description": "custom description", "entity_type": "PERSON"}

        Returns:
            Dictionary containing the merged entity information
        """
        try:
            # Default merge strategy
            default_strategy = {
                "description": "concatenate",
                "entity_type": "keep_first",
                "source_id": "join_unique",
            }

            merge_strategy = (
                default_strategy
                if merge_strategy is None
                else {**default_strategy, **merge_strategy}
            )
            target_entity_data = (
                {} if target_entity_data is None else target_entity_data
            )

            # 1. Check if all source entities exist
            source_entities_data = {}
            for entity_name in source_entities:
                node_data = await self.chunk_entity_relation_graph.get_node(entity_name)
                if not node_data:
                    raise ValueError(f"Source entity '{entity_name}' does not exist")
                source_entities_data[entity_name] = node_data

            # 2. Check if target entity exists and get its data if it does
            target_exists = await self.chunk_entity_relation_graph.has_node(
                target_entity
            )
            target_entity_data = {}
            if target_exists:
                target_entity_data = await self.chunk_entity_relation_graph.get_node(
                    target_entity
                )
                logger.info(
                    f"Target entity '{target_entity}' already exists, will merge data"
                )

            # 3. Merge entity data
            merged_entity_data = self._merge_entity_attributes(
                list(source_entities_data.values())
                + ([target_entity_data] if target_exists else []),
                merge_strategy,
            )

            # Apply any explicitly provided target entity data (overrides merged data)
            for key, value in target_entity_data.items():
                merged_entity_data[key] = value

            # 4. Get all relationships of the source entities
            all_relations = []
            for entity_name in source_entities:
                # Get all relationships where this entity is the source
                outgoing_edges = await self.chunk_entity_relation_graph.get_node_edges(
                    entity_name
                )
                if outgoing_edges:
                    for src, tgt in outgoing_edges:
                        # Ensure src is the current entity
                        if src == entity_name:
                            edge_data = await self.chunk_entity_relation_graph.get_edge(
                                src, tgt
                            )
                            all_relations.append(("outgoing", src, tgt, edge_data))

                # Get all relationships where this entity is the target
                incoming_edges = []
                all_labels = await self.chunk_entity_relation_graph.get_all_labels()
                for label in all_labels:
                    if label == entity_name:
                        continue
                    node_edges = await self.chunk_entity_relation_graph.get_node_edges(
                        label
                    )
                    for src, tgt in node_edges or []:
                        if tgt == entity_name:
                            incoming_edges.append((src, tgt))

                for src, tgt in incoming_edges:
                    edge_data = await self.chunk_entity_relation_graph.get_edge(
                        src, tgt
                    )
                    all_relations.append(("incoming", src, tgt, edge_data))

            # 5. Create or update the target entity
            if not target_exists:
                await self.chunk_entity_relation_graph.upsert_node(
                    target_entity, merged_entity_data
                )
                logger.info(f"Created new target entity '{target_entity}'")
            else:
                await self.chunk_entity_relation_graph.upsert_node(
                    target_entity, merged_entity_data
                )
                logger.info(f"Updated existing target entity '{target_entity}'")

            # 6. Recreate all relationships, pointing to the target entity
            relation_updates = {}  # Track relationships that need to be merged

            for rel_type, src, tgt, edge_data in all_relations:
                new_src = target_entity if src in source_entities else src
                new_tgt = target_entity if tgt in source_entities else tgt

                # Skip relationships between source entities to avoid self-loops
                if new_src == new_tgt:
                    logger.info(
                        f"Skipping relationship between source entities: {src} -> {tgt} to avoid self-loop"
                    )
                    continue

                # Check if the same relationship already exists
                relation_key = f"{new_src}|{new_tgt}"
                if relation_key in relation_updates:
                    # Merge relationship data
                    existing_data = relation_updates[relation_key]["data"]
                    merged_relation = self._merge_relation_attributes(
                        [existing_data, edge_data],
                        {
                            "description": "concatenate",
                            "keywords": "join_unique",
                            "source_id": "join_unique",
                            "weight": "max",
                        },
                    )
                    relation_updates[relation_key]["data"] = merged_relation
                    logger.info(
                        f"Merged duplicate relationship: {new_src} -> {new_tgt}"
                    )
                else:
                    relation_updates[relation_key] = {
                        "src": new_src,
                        "tgt": new_tgt,
                        "data": edge_data.copy(),
                    }

            # Apply relationship updates
            for rel_data in relation_updates.values():
                await self.chunk_entity_relation_graph.upsert_edge(
                    rel_data["src"], rel_data["tgt"], rel_data["data"]
                )
                logger.info(
                    f"Created or updated relationship: {rel_data['src']} -> {rel_data['tgt']}"
                )

            # 7. Update entity vector representation
            description = merged_entity_data.get("description", "")
            source_id = merged_entity_data.get("source_id", "")
            entity_type = merged_entity_data.get("entity_type", "")
            content = target_entity + "\n" + description

            entity_id = compute_mdhash_id(target_entity, prefix="ent-")
            entity_data_for_vdb = {
                entity_id: {
                    "content": content,
                    "entity_name": target_entity,
                    "source_id": source_id,
                    "description": description,
                    "entity_type": entity_type,
                }
            }

            await self.entities_vdb.upsert(entity_data_for_vdb)

            # 8. Update relationship vector representations
            for rel_data in relation_updates.values():
                src = rel_data["src"]
                tgt = rel_data["tgt"]
                edge_data = rel_data["data"]

                description = edge_data.get("description", "")
                keywords = edge_data.get("keywords", "")
                source_id = edge_data.get("source_id", "")
                weight = float(edge_data.get("weight", 1.0))

                content = f"{keywords}\t{src}\n{tgt}\n{description}"
                relation_id = compute_mdhash_id(src + tgt, prefix="rel-")

                relation_data_for_vdb = {
                    relation_id: {
                        "content": content,
                        "src_id": src,
                        "tgt_id": tgt,
                        "source_id": source_id,
                        "description": description,
                        "keywords": keywords,
                        "weight": weight,
                    }
                }

                await self.relationships_vdb.upsert(relation_data_for_vdb)

            # 9. Delete source entities
            for entity_name in source_entities:
                # Delete entity node from knowledge graph
                await self.chunk_entity_relation_graph.delete_node(entity_name)

                # Delete entity record from vector database
                entity_id = compute_mdhash_id(entity_name, prefix="ent-")
                await self.entities_vdb.delete([entity_id])

                # Also ensure any relationships specific to this entity are deleted from vector DB
                # This is a safety check, as these should have been transformed to the target entity already
                entity_relation_prefix = compute_mdhash_id(entity_name, prefix="rel-")
                relations_with_entity = await self.relationships_vdb.search_by_prefix(
                    entity_relation_prefix
                )
                if relations_with_entity:
                    relation_ids = [r["id"] for r in relations_with_entity]
                    await self.relationships_vdb.delete(relation_ids)
                    logger.info(
                        f"Deleted {len(relation_ids)} relation records for entity '{entity_name}' from vector database"
                    )

                logger.info(
                    f"Deleted source entity '{entity_name}' and its vector embedding from database"
                )

            # 10. Save changes
            await self._merge_entities_done()

            logger.info(
                f"Successfully merged {len(source_entities)} entities into '{target_entity}'"
            )
            return await self.get_entity_info(target_entity, include_vector_data=True)

        except Exception as e:
            logger.error(f"Error merging entities: {e}")
            raise

    def merge_entities(
        self,
        source_entities: list[str],
        target_entity: str,
        merge_strategy: dict[str, str] = None,
        target_entity_data: dict[str, Any] = None,
    ) -> dict[str, Any]:
        """Synchronously merge multiple entities into one entity.

        Merges multiple source entities into a target entity, handling all relationships,
        and updating both the knowledge graph and vector database.

        Args:
            source_entities: List of source entity names to merge
            target_entity: Name of the target entity after merging
            merge_strategy: Merge strategy configuration, e.g. {"description": "concatenate", "entity_type": "keep_first"}
            target_entity_data: Dictionary of specific values to set for the target entity,
                overriding any merged values, e.g. {"description": "custom description", "entity_type": "PERSON"}

        Returns:
            Dictionary containing the merged entity information
        """
        loop = always_get_an_event_loop()
        return loop.run_until_complete(
            self.amerge_entities(
                source_entities, target_entity, merge_strategy, target_entity_data
            )
        )

    def _merge_entity_attributes(
        self, entity_data_list: list[dict[str, Any]], merge_strategy: dict[str, str]
    ) -> dict[str, Any]:
        """Merge attributes from multiple entities.

        Args:
            entity_data_list: List of dictionaries containing entity data
            merge_strategy: Merge strategy for each field

        Returns:
            Dictionary containing merged entity data
        """
        merged_data = {}

        # Collect all possible keys
        all_keys = set()
        for data in entity_data_list:
            all_keys.update(data.keys())

        # Merge values for each key
        for key in all_keys:
            # Get all values for this key
            values = [data.get(key) for data in entity_data_list if data.get(key)]

            if not values:
                continue

            # Merge values according to strategy
            strategy = merge_strategy.get(key, "keep_first")

            if strategy == "concatenate":
                merged_data[key] = "\n\n".join(values)
            elif strategy == "keep_first":
                merged_data[key] = values[0]
            elif strategy == "keep_last":
                merged_data[key] = values[-1]
            elif strategy == "join_unique":
                # Handle fields separated by GRAPH_FIELD_SEP
                unique_items = set()
                for value in values:
                    items = value.split(GRAPH_FIELD_SEP)
                    unique_items.update(items)
                merged_data[key] = GRAPH_FIELD_SEP.join(unique_items)
            else:
                # Default strategy
                merged_data[key] = values[0]

        return merged_data

    def _merge_relation_attributes(
        self, relation_data_list: list[dict[str, Any]], merge_strategy: dict[str, str]
    ) -> dict[str, Any]:
        """Merge attributes from multiple relationships.

        Args:
            relation_data_list: List of dictionaries containing relationship data
            merge_strategy: Merge strategy for each field

        Returns:
            Dictionary containing merged relationship data
        """
        merged_data = {}

        # Collect all possible keys
        all_keys = set()
        for data in relation_data_list:
            all_keys.update(data.keys())

        # Merge values for each key
        for key in all_keys:
            # Get all values for this key
            values = [
                data.get(key)
                for data in relation_data_list
                if data.get(key) is not None
            ]

            if not values:
                continue

            # Merge values according to strategy
            strategy = merge_strategy.get(key, "keep_first")

            if strategy == "concatenate":
                merged_data[key] = "\n\n".join(str(v) for v in values)
            elif strategy == "keep_first":
                merged_data[key] = values[0]
            elif strategy == "keep_last":
                merged_data[key] = values[-1]
            elif strategy == "join_unique":
                # Handle fields separated by GRAPH_FIELD_SEP
                unique_items = set()
                for value in values:
                    items = str(value).split(GRAPH_FIELD_SEP)
                    unique_items.update(items)
                merged_data[key] = GRAPH_FIELD_SEP.join(unique_items)
            elif strategy == "max":
                # For numeric fields like weight
                try:
                    merged_data[key] = max(float(v) for v in values)
                except (ValueError, TypeError):
                    merged_data[key] = values[0]
            else:
                # Default strategy
                merged_data[key] = values[0]

        return merged_data

    async def _merge_entities_done(self) -> None:
        """Callback after entity merging is complete, ensures updates are persisted"""
        await asyncio.gather(
            *[
                cast(StorageNameSpace, storage_inst).index_done_callback()
                for storage_inst in [  # type: ignore
                    self.entities_vdb,
                    self.relationships_vdb,
                    self.chunk_entity_relation_graph,
                ]
            ]
        )
>>>>>>> 32a7d406
<|MERGE_RESOLUTION|>--- conflicted
+++ resolved
@@ -235,17 +235,12 @@
 
     max_parallel_insert: int = field(default=int(os.getenv("MAX_PARALLEL_INSERT", 20)))
     """Maximum number of parallel insert operations."""
-<<<<<<< HEAD
-    
-    addon_params: dict[str, Any] = field(default_factory=dict)
-=======
 
     addon_params: dict[str, Any] = field(
         default_factory=lambda: {
             "language": os.getenv("SUMMARY_LANGUAGE", PROMPTS["DEFAULT_LANGUAGE"])
         }
     )
->>>>>>> 32a7d406
 
     # Storages Management
     # ---
@@ -1922,7 +1917,6 @@
                 f"environment variables: {', '.join(missing_vars)}"
             )
 
-<<<<<<< HEAD
     def insert_custom_relations(self, relations_data: list[dict[str, Any]]) -> None:
         """
         为已存在的实体之间添加自定义关系
@@ -1995,7 +1989,6 @@
         """
         from .kg_manage import update_relation
         return await update_relation(self, src_entity, tgt_entity, relation_data)
-=======
     async def aclear_cache(self, modes: list[str] | None = None) -> None:
         """Clear cache data from the LLM response cache storage.
 
@@ -2955,5 +2948,4 @@
                     self.chunk_entity_relation_graph,
                 ]
             ]
-        )
->>>>>>> 32a7d406
+        )