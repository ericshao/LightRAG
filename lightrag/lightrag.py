--- conflicted
+++ resolved
@@ -679,7 +679,6 @@
             contents = {id_: doc for id_, doc in zip(ids, input)}
         else:
             # Clean input text and remove duplicates
-<<<<<<< HEAD
             clean_inputs = []
             if isinstance(input, list):
                 for doc in input:
@@ -692,9 +691,6 @@
                         if clean_txt:
                             clean_inputs.append(clean_txt)
             input = list(set(clean_inputs))
-=======
-            input = list(set(clean_text(doc) for doc in input))
->>>>>>> 11a5a04c
             # Generate contents dict of MD5 hash IDs and documents
             contents = {compute_mdhash_id(doc, prefix="doc-"): doc for doc in input}
 
