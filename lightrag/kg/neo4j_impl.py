--- conflicted
+++ resolved
@@ -1,13 +1,8 @@
 import inspect
 import os
 import re
-import time
 from dataclasses import dataclass
-<<<<<<< HEAD
-from typing import Any, final, Optional, Dict, Tuple
-=======
 from typing import Any, final
->>>>>>> 75e19a20
 import numpy as np
 import configparser
 
@@ -56,22 +51,12 @@
         )
         self._driver = None
 
-<<<<<<< HEAD
-        # Cache for node and edge existence checks
-        self._node_existence_cache: Dict[str, Tuple[bool, float]] = {}  # (exists, timestamp)
-        self._edge_existence_cache: Dict[Tuple[str, str], Tuple[bool, float]] = {}  # ((source, target), (exists, timestamp))
-        self._cache_ttl = float(os.environ.get("NEO4J_CACHE_TTL", 300))  # Cache time-to-live in seconds
-        self._max_cache_size = int(os.environ.get("NEO4J_MAX_CACHE_SIZE", 10000))  # Maximum number of cache entries
-        self._cache_lock = asyncio.Lock()  # Lock for cache operations
-
-=======
     def __post_init__(self):
         self._node_embed_algorithms = {
             "node2vec": self._node2vec_embed,
         }
 
     async def initialize(self):
->>>>>>> 75e19a20
         URI = os.environ.get("NEO4J_URI", config.get("neo4j", "uri", fallback=None))
         USERNAME = os.environ.get(
             "NEO4J_USERNAME", config.get("neo4j", "username", fallback=None)
@@ -203,11 +188,6 @@
 
     async def finalize(self):
         """Close the Neo4j driver and release all resources"""
-        # Clear cache
-        async with self._cache_lock:
-            self._node_existence_cache.clear()
-            self._edge_existence_cache.clear()
-
         if self._driver:
             await self._driver.close()
             self._driver = None
@@ -220,18 +200,6 @@
         # Noe4J handles persistence automatically
         pass
 
-    @retry(
-        stop=stop_after_attempt(3),
-        wait=wait_exponential(multiplier=1, min=4, max=10),
-        retry=retry_if_exception_type(
-            (
-                neo4jExceptions.ServiceUnavailable,
-                neo4jExceptions.TransientError,
-                neo4jExceptions.WriteServiceUnavailable,
-                neo4jExceptions.ClientError,
-            )
-        ),
-    )
     async def has_node(self, node_id: str) -> bool:
         """
         Check if a node with the given label exists in the database
@@ -246,15 +214,6 @@
             ValueError: If node_id is invalid
             Exception: If there is an error executing the query
         """
-        # Check cache first
-        async with self._cache_lock:
-            if node_id in self._node_existence_cache:
-                exists, timestamp = self._node_existence_cache[node_id]
-                if time.time() - timestamp < self._cache_ttl:
-                    logger.debug(f"Node existence cache hit for {node_id}")
-                    return exists
-
-        # Cache miss or expired, query the database
         async with self._driver.session(
             database=self._DATABASE, default_access_mode="READ"
         ) as session:
@@ -262,43 +221,13 @@
                 query = "MATCH (n:base {entity_id: $entity_id}) RETURN count(n) > 0 AS node_exists"
                 result = await session.run(query, entity_id=node_id)
                 single_result = await result.single()
-                exists = single_result["node_exists"]
-
-                # Update cache
-                async with self._cache_lock:
-                    self._node_existence_cache[node_id] = (exists, time.time())
-
-                    # Manage cache size
-                    if len(self._node_existence_cache) > self._max_cache_size:
-                        # Remove the oldest cache entry
-                        oldest_key = min(
-                            self._node_existence_cache.keys(),
-                            key=lambda k: self._node_existence_cache[k][1]
-                        )
-                        del self._node_existence_cache[oldest_key]
-
                 await result.consume()  # Ensure result is fully consumed
-                return exists
+                return single_result["node_exists"]
             except Exception as e:
                 logger.error(f"Error checking node existence for {node_id}: {str(e)}")
-                try:
-                    await result.consume()  # Ensure results are consumed even on error
-                except:
-                    pass  # Ignore if result is not defined or not accessible
+                await result.consume()  # Ensure results are consumed even on error
                 raise
 
-    @retry(
-        stop=stop_after_attempt(3),
-        wait=wait_exponential(multiplier=1, min=4, max=10),
-        retry=retry_if_exception_type(
-            (
-                neo4jExceptions.ServiceUnavailable,
-                neo4jExceptions.TransientError,
-                neo4jExceptions.WriteServiceUnavailable,
-                neo4jExceptions.ClientError,
-            )
-        ),
-    )
     async def has_edge(self, source_node_id: str, target_node_id: str) -> bool:
         """
         Check if an edge exists between two nodes
@@ -314,18 +243,6 @@
             ValueError: If either node_id is invalid
             Exception: If there is an error executing the query
         """
-        # Cache key is a tuple of sorted node IDs
-        cache_key = tuple(sorted([source_node_id, target_node_id]))
-
-        # Check cache first
-        async with self._cache_lock:
-            if cache_key in self._edge_existence_cache:
-                exists, timestamp = self._edge_existence_cache[cache_key]
-                if time.time() - timestamp < self._cache_ttl:
-                    logger.debug(f"Edge existence cache hit for {source_node_id}-{target_node_id}")
-                    return exists
-
-        # Cache miss or expired, query the database
         async with self._driver.session(
             database=self._DATABASE, default_access_mode="READ"
         ) as session:
@@ -340,54 +257,14 @@
                     target_entity_id=target_node_id,
                 )
                 single_result = await result.single()
-                exists = single_result["edgeExists"]
-
-                # Update cache
-                async with self._cache_lock:
-                    self._edge_existence_cache[cache_key] = (exists, time.time())
-
-                    # Manage cache size
-                    if len(self._edge_existence_cache) > self._max_cache_size:
-                        # Remove the oldest cache entry
-                        oldest_key = min(
-                            self._edge_existence_cache.keys(),
-                            key=lambda k: self._edge_existence_cache[k][1]
-                        )
-                        del self._edge_existence_cache[oldest_key]
-
                 await result.consume()  # Ensure result is fully consumed
-                return exists
+                return single_result["edgeExists"]
             except Exception as e:
                 logger.error(
                     f"Error checking edge existence between {source_node_id} and {target_node_id}: {str(e)}"
                 )
-                try:
-                    await result.consume()  # Ensure results are consumed even on error
-                except:
-                    pass  # Ignore if result is not defined or not accessible
+                await result.consume()  # Ensure results are consumed even on error
                 raise
-
-    async def _clear_node_cache(self, node_id: str) -> None:
-        """Clear the cache for the specified node"""
-        async with self._cache_lock:
-            if node_id in self._node_existence_cache:
-                del self._node_existence_cache[node_id]
-
-            # 清除与该节点相关的边缓存
-            keys_to_remove = []
-            for key in self._edge_existence_cache:
-                if node_id in key:
-                    keys_to_remove.append(key)
-
-            for key in keys_to_remove:
-                del self._edge_existence_cache[key]
-
-    async def _clear_edge_cache(self, source_node_id: str, target_node_id: str) -> None:
-        """Clear the cache for the specified edge"""
-        cache_key = tuple(sorted([source_node_id, target_node_id]))
-        async with self._cache_lock:
-            if cache_key in self._edge_existence_cache:
-                del self._edge_existence_cache[cache_key]
 
     async def get_node(self, node_id: str) -> dict[str, str] | None:
         """Get node by its label identifier, return only node properties
@@ -692,9 +569,6 @@
                     await result.consume()  # Ensure result is fully consumed
 
                 await session.execute_write(execute_upsert)
-
-                # Clear related cache after update
-                await self._clear_node_cache(node_id)
         except Exception as e:
             logger.error(f"Error during upsert: {str(e)}")
             raise
@@ -757,9 +631,6 @@
                         await result.consume()  # Ensure result is consumed
 
                 await session.execute_write(execute_upsert)
-
-                # Clear related cache after update
-                await self._clear_edge_cache(source_node_id, target_node_id)
         except Exception as e:
             logger.error(f"Error during edge upsert: {str(e)}")
             raise
@@ -1192,9 +1063,6 @@
         try:
             async with self._driver.session(database=self._DATABASE) as session:
                 await session.execute_write(_do_delete)
-
-                # Clear related cache after deletion
-                await self._clear_node_cache(node_id)
         except Exception as e:
             logger.error(f"Error during node deletion: {str(e)}")
             raise
@@ -1254,9 +1122,6 @@
             try:
                 async with self._driver.session(database=self._DATABASE) as session:
                     await session.execute_write(_do_delete_edge)
-
-                    # Clear related cache after deletion
-                    await self._clear_edge_cache(source, target)
             except Exception as e:
                 logger.error(f"Error during edge deletion: {str(e)}")
                 raise
