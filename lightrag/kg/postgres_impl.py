import asyncio
import json
import os
import time
from dataclasses import dataclass, field
from typing import Any, Union, final
import numpy as np
import configparser

from lightrag.types import KnowledgeGraph, KnowledgeGraphNode, KnowledgeGraphEdge

import sys
from tenacity import (
    retry,
    retry_if_exception_type,
    stop_after_attempt,
    wait_exponential,
)

from ..base import (
    BaseGraphStorage,
    BaseKVStorage,
    BaseVectorStorage,
    DocProcessingStatus,
    DocStatus,
    DocStatusStorage,
)
from ..namespace import NameSpace, is_namespace
from ..utils import logger

if sys.platform.startswith("win"):
    import asyncio.windows_events

    asyncio.set_event_loop_policy(asyncio.WindowsSelectorEventLoopPolicy())

import pipmaster as pm

if not pm.is_installed("asyncpg"):
    pm.install("asyncpg")

import asyncpg  # type: ignore
from asyncpg import Pool  # type: ignore


class PostgreSQLDB:
    def __init__(self, config: dict[str, Any], **kwargs: Any):
        self.host = config.get("host", "localhost")
        self.port = config.get("port", 5432)
        self.user = config.get("user", "postgres")
        self.password = config.get("password", None)
        self.database = config.get("database", "postgres")
        self.workspace = config.get("workspace", "default")
        self.max = 12
        self.increment = 1
        self.pool: Pool | None = None

        if self.user is None or self.password is None or self.database is None:
            raise ValueError("Missing database user, password, or database")

    async def initdb(self):
        try:
            self.pool = await asyncpg.create_pool(  # type: ignore
                user=self.user,
                password=self.password,
                database=self.database,
                host=self.host,
                port=self.port,
                min_size=1,
                max_size=self.max,
            )

            logger.info(
                f"PostgreSQL, Connected to database at {self.host}:{self.port}/{self.database}"
            )
        except Exception as e:
            logger.error(
                f"PostgreSQL, Failed to connect database at {self.host}:{self.port}/{self.database}, Got:{e}"
            )
            raise

    @staticmethod
    async def configure_age(connection: asyncpg.Connection, graph_name: str) -> None:
        """Set the Apache AGE environment and creates a graph if it does not exist.

        This method:
        - Sets the PostgreSQL `search_path` to include `ag_catalog`, ensuring that Apache AGE functions can be used without specifying the schema.
        - Attempts to create a new graph with the provided `graph_name` if it does not already exist.
        - Silently ignores errors related to the graph already existing.

        """
        try:
            await connection.execute(  # type: ignore
                'SET search_path = ag_catalog, "$user", public'
            )
            await connection.execute(  # type: ignore
                f"select create_graph('{graph_name}')"
            )
        except (
            asyncpg.exceptions.InvalidSchemaNameError,
            asyncpg.exceptions.UniqueViolationError,
        ):
            pass

    async def check_tables(self):
        for k, v in TABLES.items():
            try:
                await self.query(f"SELECT 1 FROM {k} LIMIT 1")
            except Exception:
                try:
                    logger.info(f"PostgreSQL, Try Creating table {k} in database")
                    await self.execute(v["ddl"])
                    logger.info(
                        f"PostgreSQL, Creation success table {k} in PostgreSQL database"
                    )
                except Exception as e:
                    logger.error(
                        f"PostgreSQL, Failed to create table {k} in database, Please verify the connection with PostgreSQL database, Got: {e}"
                    )
                    raise e

    async def query(
        self,
        sql: str,
        params: dict[str, Any] | None = None,
        multirows: bool = False,
        with_age: bool = False,
        graph_name: str | None = None,
    ) -> dict[str, Any] | None | list[dict[str, Any]]:
        async with self.pool.acquire() as connection:  # type: ignore
            if with_age and graph_name:
                await self.configure_age(connection, graph_name)  # type: ignore
            elif with_age and not graph_name:
                raise ValueError("Graph name is required when with_age is True")

            try:
                if params:
                    rows = await connection.fetch(sql, *params.values())
                else:
                    rows = await connection.fetch(sql)

                if multirows:
                    if rows:
                        columns = [col for col in rows[0].keys()]
                        data = [dict(zip(columns, row)) for row in rows]
                    else:
                        data = []
                else:
                    if rows:
                        columns = rows[0].keys()
                        data = dict(zip(columns, rows[0]))
                    else:
                        data = None
                return data
            except Exception as e:
                logger.error(f"PostgreSQL database, error:{e}")
                raise

    async def execute(
        self,
        sql: str,
        data: dict[str, Any] | None = None,
        upsert: bool = False,
        with_age: bool = False,
        graph_name: str | None = None,
    ):
        try:
            async with self.pool.acquire() as connection:  # type: ignore
                if with_age and graph_name:
                    await self.configure_age(connection, graph_name)  # type: ignore
                elif with_age and not graph_name:
                    raise ValueError("Graph name is required when with_age is True")

                if data is None:
                    await connection.execute(sql)  # type: ignore
                else:
                    await connection.execute(sql, *data.values())  # type: ignore
        except (
            asyncpg.exceptions.UniqueViolationError,
            asyncpg.exceptions.DuplicateTableError,
        ) as e:
            if upsert:
                print("Key value duplicate, but upsert succeeded.")
            else:
                logger.error(f"Upsert error: {e}")
        except Exception as e:
            logger.error(f"PostgreSQL database,\nsql:{sql},\ndata:{data},\nerror:{e}")
            raise


class ClientManager:
    _instances: dict[str, Any] = {"db": None, "ref_count": 0}
    _lock = asyncio.Lock()

    @staticmethod
    def get_config() -> dict[str, Any]:
        config = configparser.ConfigParser()
        config.read("config.ini", "utf-8")

        return {
            "host": os.environ.get(
                "POSTGRES_HOST",
                config.get("postgres", "host", fallback="localhost"),
            ),
            "port": os.environ.get(
                "POSTGRES_PORT", config.get("postgres", "port", fallback=5432)
            ),
            "user": os.environ.get(
                "POSTGRES_USER", config.get("postgres", "user", fallback=None)
            ),
            "password": os.environ.get(
                "POSTGRES_PASSWORD",
                config.get("postgres", "password", fallback=None),
            ),
            "database": os.environ.get(
                "POSTGRES_DATABASE",
                config.get("postgres", "database", fallback=None),
            ),
            "workspace": os.environ.get(
                "POSTGRES_WORKSPACE",
                config.get("postgres", "workspace", fallback="default"),
            ),
        }

    @classmethod
    async def get_client(cls) -> PostgreSQLDB:
        async with cls._lock:
            if cls._instances["db"] is None:
                config = ClientManager.get_config()
                db = PostgreSQLDB(config)
                await db.initdb()
                await db.check_tables()
                cls._instances["db"] = db
                cls._instances["ref_count"] = 0
            cls._instances["ref_count"] += 1
            return cls._instances["db"]

    @classmethod
    async def release_client(cls, db: PostgreSQLDB):
        async with cls._lock:
            if db is not None:
                if db is cls._instances["db"]:
                    cls._instances["ref_count"] -= 1
                    if cls._instances["ref_count"] == 0:
                        await db.pool.close()
                        logger.info("Closed PostgreSQL database connection pool")
                        cls._instances["db"] = None
                else:
                    await db.pool.close()


@final
@dataclass
class PGKVStorage(BaseKVStorage):
    db: PostgreSQLDB = field(default=None)

    def __post_init__(self):
        namespace_prefix = self.global_config.get("namespace_prefix")
        self.base_namespace = self.namespace.replace(namespace_prefix, "")
        self._max_batch_size = self.global_config["embedding_batch_num"]

    async def initialize(self):
        if self.db is None:
            self.db = await ClientManager.get_client()

    async def finalize(self):
        if self.db is not None:
            await ClientManager.release_client(self.db)
            self.db = None

    ################ QUERY METHODS ################

    async def get_by_id(self, id: str) -> dict[str, Any] | None:
        """Get doc_full data by id."""
        sql = SQL_TEMPLATES["get_by_id_" + self.base_namespace]
        params = {"workspace": self.db.workspace, "id": id}
        if is_namespace(self.namespace, NameSpace.KV_STORE_LLM_RESPONSE_CACHE):
            array_res = await self.db.query(sql, params, multirows=True)
            res = {}
            for row in array_res:
                res[row["id"]] = row
            return res if res else None
        else:
            response = await self.db.query(sql, params)
            return response if response else None

    async def get_by_mode_and_id(self, mode: str, id: str) -> Union[dict, None]:
        """Specifically for llm_response_cache."""
        sql = SQL_TEMPLATES["get_by_mode_id_" + self.base_namespace]
        params = {"workspace": self.db.workspace, mode: mode, "id": id}
        if is_namespace(self.namespace, NameSpace.KV_STORE_LLM_RESPONSE_CACHE):
            array_res = await self.db.query(sql, params, multirows=True)
            res = {}
            for row in array_res:
                res[row["id"]] = row
            return res
        else:
            return None

    # Query by id
    async def get_by_ids(self, ids: list[str]) -> list[dict[str, Any]]:
        """Get doc_chunks data by id"""
        sql = SQL_TEMPLATES["get_by_ids_" + self.base_namespace].format(
            ids=",".join([f"'{id}'" for id in ids])
        )
        params = {"workspace": self.db.workspace}
        if is_namespace(self.namespace, NameSpace.KV_STORE_LLM_RESPONSE_CACHE):
            array_res = await self.db.query(sql, params, multirows=True)
            modes = set()
            dict_res: dict[str, dict] = {}
            for row in array_res:
                modes.add(row["mode"])
            for mode in modes:
                if mode not in dict_res:
                    dict_res[mode] = {}
            for row in array_res:
                dict_res[row["mode"]][row["id"]] = row
            return [{k: v} for k, v in dict_res.items()]
        else:
            return await self.db.query(sql, params, multirows=True)

    async def get_by_status(self, status: str) -> Union[list[dict[str, Any]], None]:
        """Specifically for llm_response_cache."""
        SQL = SQL_TEMPLATES["get_by_status_" + self.base_namespace]
        params = {"workspace": self.db.workspace, "status": status}
        return await self.db.query(SQL, params, multirows=True)

    async def filter_keys(self, keys: set[str]) -> set[str]:
        """Filter out duplicated content"""
        sql = SQL_TEMPLATES["filter_keys"].format(
            table_name=namespace_to_table_name(self.namespace),
            ids=",".join([f"'{id}'" for id in keys]),
        )
        params = {"workspace": self.db.workspace}
        try:
            res = await self.db.query(sql, params, multirows=True)
            if res:
                exist_keys = [key["id"] for key in res]
            else:
                exist_keys = []
            new_keys = set([s for s in keys if s not in exist_keys])
            return new_keys
        except Exception as e:
            logger.error(
                f"PostgreSQL database,\nsql:{sql},\nparams:{params},\nerror:{e}"
            )
            raise

    ################ INSERT METHODS ################
    async def upsert(self, data: dict[str, dict[str, Any]]) -> None:
        logger.info(f"Inserting {len(data)} to {self.namespace}")
        if not data:
            return

        if is_namespace(self.namespace, NameSpace.KV_STORE_TEXT_CHUNKS):
            pass
        elif is_namespace(self.namespace, NameSpace.KV_STORE_FULL_DOCS):
            for k, v in data.items():
                upsert_sql = SQL_TEMPLATES["upsert_doc_full"]
                _data = {
                    "id": k,
                    "content": v["content"],
                    "workspace": self.db.workspace,
                }
                await self.db.execute(upsert_sql, _data)
        elif is_namespace(self.namespace, NameSpace.KV_STORE_LLM_RESPONSE_CACHE):
            for mode, items in data.items():
                for k, v in items.items():
                    upsert_sql = SQL_TEMPLATES["upsert_llm_response_cache"]
                    _data = {
                        "workspace": self.db.workspace,
                        "id": k,
                        "original_prompt": v["original_prompt"],
                        "return_value": v["return"],
                        "mode": mode,
                    }

                    await self.db.execute(upsert_sql, _data)

    async def index_done_callback(self) -> None:
        # PG handles persistence automatically
        pass

    async def drop(self) -> None:
        """Drop the storage"""
        drop_sql = SQL_TEMPLATES["drop_all"]
        await self.db.execute(drop_sql)


@final
@dataclass
class PGVectorStorage(BaseVectorStorage):
    db: PostgreSQLDB | None = field(default=None)

    def __post_init__(self):
        self._max_batch_size = self.global_config["embedding_batch_num"]
        namespace_prefix = self.global_config.get("namespace_prefix")
        self.base_namespace = self.namespace.replace(namespace_prefix, "")
        config = self.global_config.get("vector_db_storage_cls_kwargs", {})
        cosine_threshold = config.get("cosine_better_than_threshold")
        if cosine_threshold is None:
            raise ValueError(
                "cosine_better_than_threshold must be specified in vector_db_storage_cls_kwargs"
            )
        self.cosine_better_than_threshold = cosine_threshold

    async def initialize(self):
        if self.db is None:
            self.db = await ClientManager.get_client()

    async def finalize(self):
        if self.db is not None:
            await ClientManager.release_client(self.db)
            self.db = None

    def _upsert_chunks(self, item: dict[str, Any]) -> tuple[str, dict[str, Any]]:
        try:
            upsert_sql = SQL_TEMPLATES["upsert_chunk"]
            data: dict[str, Any] = {
                "workspace": self.db.workspace,
                "id": item["__id__"],
                "tokens": item["tokens"],
                "chunk_order_index": item["chunk_order_index"],
                "full_doc_id": item["full_doc_id"],
                "content": item["content"],
                "content_vector": json.dumps(item["__vector__"].tolist()),
            }
        except Exception as e:
            logger.error(f"Error to prepare upsert,\nsql: {e}\nitem: {item}")
            raise

        return upsert_sql, data

    def _upsert_entities(self, item: dict[str, Any]) -> tuple[str, dict[str, Any]]:
        upsert_sql = SQL_TEMPLATES["upsert_entity"]
        source_id = item["source_id"]
        if isinstance(source_id, str) and "<SEP>" in source_id:
            chunk_ids = source_id.split("<SEP>")
        else:
            chunk_ids = [source_id]

        data: dict[str, Any] = {
            "workspace": self.db.workspace,
            "id": item["__id__"],
            "entity_name": item["entity_name"],
            "content": item["content"],
            "content_vector": json.dumps(item["__vector__"].tolist()),
            "chunk_ids": chunk_ids,
            # TODO: add document_id
        }
        return upsert_sql, data

    def _upsert_relationships(self, item: dict[str, Any]) -> tuple[str, dict[str, Any]]:
        upsert_sql = SQL_TEMPLATES["upsert_relationship"]
        source_id = item["source_id"]
        if isinstance(source_id, str) and "<SEP>" in source_id:
            chunk_ids = source_id.split("<SEP>")
        else:
            chunk_ids = [source_id]

        data: dict[str, Any] = {
            "workspace": self.db.workspace,
            "id": item["__id__"],
            "source_id": item["src_id"],
            "target_id": item["tgt_id"],
            "content": item["content"],
            "content_vector": json.dumps(item["__vector__"].tolist()),
            "chunk_ids": chunk_ids,
            # TODO: add document_id
        }
        return upsert_sql, data

    async def upsert(self, data: dict[str, dict[str, Any]]) -> None:
        logger.info(f"Inserting {len(data)} to {self.namespace}")
        if not data:
            return

        current_time = time.time()
        list_data = [
            {
                "__id__": k,
                "__created_at__": current_time,
                **{k1: v1 for k1, v1 in v.items()},
            }
            for k, v in data.items()
        ]
        contents = [v["content"] for v in data.values()]
        batches = [
            contents[i : i + self._max_batch_size]
            for i in range(0, len(contents), self._max_batch_size)
        ]

        embedding_tasks = [self.embedding_func(batch) for batch in batches]
        embeddings_list = await asyncio.gather(*embedding_tasks)

        embeddings = np.concatenate(embeddings_list)
        for i, d in enumerate(list_data):
            d["__vector__"] = embeddings[i]
        for item in list_data:
            if is_namespace(self.namespace, NameSpace.VECTOR_STORE_CHUNKS):
                upsert_sql, data = self._upsert_chunks(item)
            elif is_namespace(self.namespace, NameSpace.VECTOR_STORE_ENTITIES):
                upsert_sql, data = self._upsert_entities(item)
            elif is_namespace(self.namespace, NameSpace.VECTOR_STORE_RELATIONSHIPS):
                upsert_sql, data = self._upsert_relationships(item)
            else:
                raise ValueError(f"{self.namespace} is not supported")

            await self.db.execute(upsert_sql, data)

    #################### query method ###############
    async def query(
        self, query: str, top_k: int, ids: list[str] | None = None
    ) -> list[dict[str, Any]]:
        embeddings = await self.embedding_func([query])
        embedding = embeddings[0]
        embedding_string = ",".join(map(str, embedding))

        if ids:
            formatted_ids = ",".join(f"'{id}'" for id in ids)
        else:
            formatted_ids = "NULL"

        sql = SQL_TEMPLATES[self.base_namespace].format(
            embedding_string=embedding_string, doc_ids=formatted_ids
        )
        params = {
            "workspace": self.db.workspace,
            "better_than_threshold": self.cosine_better_than_threshold,
            "top_k": top_k,
        }
        results = await self.db.query(sql, params=params, multirows=True)
        return results

    async def index_done_callback(self) -> None:
        # PG handles persistence automatically
        pass

    async def delete(self, ids: list[str]) -> None:
        """Delete vectors with specified IDs from the storage.

        Args:
            ids: List of vector IDs to be deleted
        """
        if not ids:
            return

        table_name = namespace_to_table_name(self.namespace)
        if not table_name:
            logger.error(f"Unknown namespace for vector deletion: {self.namespace}")
            return

        ids_list = ",".join([f"'{id}'" for id in ids])
        delete_sql = (
            f"DELETE FROM {table_name} WHERE workspace=$1 AND id IN ({ids_list})"
        )

        try:
            await self.db.execute(delete_sql, {"workspace": self.db.workspace})
            logger.debug(
                f"Successfully deleted {len(ids)} vectors from {self.namespace}"
            )
        except Exception as e:
            logger.error(f"Error while deleting vectors from {self.namespace}: {e}")

    async def delete_entity(self, entity_name: str) -> None:
        """Delete an entity by its name from the vector storage.

        Args:
            entity_name: The name of the entity to delete
        """
        try:
            # Construct SQL to delete the entity
            delete_sql = """DELETE FROM LIGHTRAG_VDB_ENTITY
                            WHERE workspace=$1 AND entity_name=$2"""

            await self.db.execute(
                delete_sql, {"workspace": self.db.workspace, "entity_name": entity_name}
            )
            logger.debug(f"Successfully deleted entity {entity_name}")
        except Exception as e:
            logger.error(f"Error deleting entity {entity_name}: {e}")

    async def delete_entity_relation(self, entity_name: str) -> None:
        """Delete all relations associated with an entity.

        Args:
            entity_name: The name of the entity whose relations should be deleted
        """
        try:
            # Delete relations where the entity is either the source or target
            delete_sql = """DELETE FROM LIGHTRAG_VDB_RELATION
                            WHERE workspace=$1 AND (source_id=$2 OR target_id=$2)"""

            await self.db.execute(
                delete_sql, {"workspace": self.db.workspace, "entity_name": entity_name}
            )
            logger.debug(f"Successfully deleted relations for entity {entity_name}")
        except Exception as e:
            logger.error(f"Error deleting relations for entity {entity_name}: {e}")

    async def search_by_prefix(self, prefix: str) -> list[dict[str, Any]]:
        """Search for records with IDs starting with a specific prefix.

        Args:
            prefix: The prefix to search for in record IDs

        Returns:
            List of records with matching ID prefixes
        """
        table_name = namespace_to_table_name(self.namespace)
        if not table_name:
            logger.error(f"Unknown namespace for prefix search: {self.namespace}")
            return []

        search_sql = f"SELECT * FROM {table_name} WHERE workspace=$1 AND id LIKE $2"
        params = {"workspace": self.db.workspace, "prefix": f"{prefix}%"}

        try:
            results = await self.db.query(search_sql, params, multirows=True)
            logger.debug(f"Found {len(results)} records with prefix '{prefix}'")

            # Format results to match the expected return format
            formatted_results = []
            for record in results:
                formatted_record = dict(record)
                # Ensure id field is available (for consistency with NanoVectorDB implementation)
                if "id" not in formatted_record:
                    formatted_record["id"] = record["id"]
                formatted_results.append(formatted_record)

            return formatted_results
        except Exception as e:
            logger.error(f"Error during prefix search for '{prefix}': {e}")
            return []

    async def get_by_id(self, id: str) -> dict[str, Any] | None:
        """Get vector data by its ID

        Args:
            id: The unique identifier of the vector

        Returns:
            The vector data if found, or None if not found
        """
        table_name = namespace_to_table_name(self.namespace)
        if not table_name:
            logger.error(f"Unknown namespace for ID lookup: {self.namespace}")
            return None

        query = f"SELECT * FROM {table_name} WHERE workspace=$1 AND id=$2"
        params = {"workspace": self.db.workspace, "id": id}

        try:
            result = await self.db.query(query, params)
            if result:
                return dict(result)
            return None
        except Exception as e:
            logger.error(f"Error retrieving vector data for ID {id}: {e}")
            return None

    async def get_by_ids(self, ids: list[str]) -> list[dict[str, Any]]:
        """Get multiple vector data by their IDs

        Args:
            ids: List of unique identifiers

        Returns:
            List of vector data objects that were found
        """
        if not ids:
            return []

        table_name = namespace_to_table_name(self.namespace)
        if not table_name:
            logger.error(f"Unknown namespace for IDs lookup: {self.namespace}")
            return []

        ids_str = ",".join([f"'{id}'" for id in ids])
        query = f"SELECT * FROM {table_name} WHERE workspace=$1 AND id IN ({ids_str})"
        params = {"workspace": self.db.workspace}

        try:
            results = await self.db.query(query, params, multirows=True)
            return [dict(record) for record in results]
        except Exception as e:
            logger.error(f"Error retrieving vector data for IDs {ids}: {e}")
            return []


@final
@dataclass
class PGDocStatusStorage(DocStatusStorage):
    db: PostgreSQLDB = field(default=None)

    async def initialize(self):
        if self.db is None:
            self.db = await ClientManager.get_client()

    async def finalize(self):
        if self.db is not None:
            await ClientManager.release_client(self.db)
            self.db = None

    async def filter_keys(self, keys: set[str]) -> set[str]:
        """Filter out duplicated content"""
        sql = SQL_TEMPLATES["filter_keys"].format(
            table_name=namespace_to_table_name(self.namespace),
            ids=",".join([f"'{id}'" for id in keys]),
        )
        params = {"workspace": self.db.workspace}
        try:
            res = await self.db.query(sql, params, multirows=True)
            if res:
                exist_keys = [key["id"] for key in res]
            else:
                exist_keys = []
            new_keys = set([s for s in keys if s not in exist_keys])
            print(f"keys: {keys}")
            print(f"new_keys: {new_keys}")
            return new_keys
        except Exception as e:
            logger.error(
                f"PostgreSQL database,\nsql:{sql},\nparams:{params},\nerror:{e}"
            )
            raise

    async def get_by_id(self, id: str) -> Union[dict[str, Any], None]:
        sql = "select * from LIGHTRAG_DOC_STATUS where workspace=$1 and id=$2"
        params = {"workspace": self.db.workspace, "id": id}
        result = await self.db.query(sql, params, True)
        if result is None or result == []:
            return None
        else:
            return DocProcessingStatus(
                content=result[0]["content"],
                content_length=result[0]["content_length"],
                content_summary=result[0]["content_summary"],
                status=result[0]["status"],
                chunks_count=result[0]["chunks_count"],
                created_at=result[0]["created_at"],
                updated_at=result[0]["updated_at"],
            )

    async def get_by_ids(self, ids: list[str]) -> list[dict[str, Any]]:
        """Get doc_chunks data by id"""
        raise NotImplementedError

    async def get_status_counts(self) -> dict[str, int]:
        """Get counts of documents in each status"""
        sql = """SELECT status as "status", COUNT(1) as "count"
                   FROM LIGHTRAG_DOC_STATUS
                  where workspace=$1 GROUP BY STATUS
                 """
        result = await self.db.query(sql, {"workspace": self.db.workspace}, True)
        counts = {}
        for doc in result:
            counts[doc["status"]] = doc["count"]
        return counts

    async def get_docs_by_status(
        self, status: DocStatus
    ) -> dict[str, DocProcessingStatus]:
        """all documents with a specific status"""
        sql = "select * from LIGHTRAG_DOC_STATUS where workspace=$1 and status=$2"
        params = {"workspace": self.db.workspace, "status": status.value}
        result = await self.db.query(sql, params, True)
        docs_by_status = {
            element["id"]: DocProcessingStatus(
                content=element["content"],
                content_summary=element["content_summary"],
                content_length=element["content_length"],
                status=element["status"],
                created_at=element["created_at"],
                updated_at=element["updated_at"],
                chunks_count=element["chunks_count"],
            )
            for element in result
        }
        return docs_by_status

    async def index_done_callback(self) -> None:
        # PG handles persistence automatically
        pass

    async def upsert(self, data: dict[str, dict[str, Any]]) -> None:
        """Update or insert document status

        Args:
            data: dictionary of document IDs and their status data
        """
        logger.info(f"Inserting {len(data)} to {self.namespace}")
        if not data:
            return

        sql = """insert into LIGHTRAG_DOC_STATUS(workspace,id,content,content_summary,content_length,chunks_count,status)
                 values($1,$2,$3,$4,$5,$6,$7)
                  on conflict(id,workspace) do update set
                  content = EXCLUDED.content,
                  content_summary = EXCLUDED.content_summary,
                  content_length = EXCLUDED.content_length,
                  chunks_count = EXCLUDED.chunks_count,
                  status = EXCLUDED.status,
                  updated_at = CURRENT_TIMESTAMP"""
        for k, v in data.items():
            # chunks_count is optional
            await self.db.execute(
                sql,
                {
                    "workspace": self.db.workspace,
                    "id": k,
                    "content": v["content"],
                    "content_summary": v["content_summary"],
                    "content_length": v["content_length"],
                    "chunks_count": v["chunks_count"] if "chunks_count" in v else -1,
                    "status": v["status"],
                },
            )

    async def drop(self) -> None:
        """Drop the storage"""
        drop_sql = SQL_TEMPLATES["drop_doc_full"]
        await self.db.execute(drop_sql)


class PGGraphQueryException(Exception):
    """Exception for the AGE queries."""

    def __init__(self, exception: Union[str, dict[str, Any]]) -> None:
        if isinstance(exception, dict):
            self.message = exception["message"] if "message" in exception else "unknown"
            self.details = exception["details"] if "details" in exception else "unknown"
        else:
            self.message = exception
            self.details = "unknown"

    def get_message(self) -> str:
        return self.message

    def get_details(self) -> Any:
        return self.details


@final
@dataclass
class PGGraphStorage(BaseGraphStorage):
    def __post_init__(self):
        self.graph_name = self.namespace or os.environ.get("AGE_GRAPH_NAME", "lightrag")
        self._node_embed_algorithms = {
            "node2vec": self._node2vec_embed,
        }
        self.db: PostgreSQLDB | None = None

    async def initialize(self):
        if self.db is None:
            self.db = await ClientManager.get_client()

    async def finalize(self):
        if self.db is not None:
            await ClientManager.release_client(self.db)
            self.db = None

    async def index_done_callback(self) -> None:
        # PG handles persistence automatically
        pass

    @staticmethod
    def _record_to_dict(record: asyncpg.Record) -> dict[str, Any]:
        """
        Convert a record returned from an age query to a dictionary

        Args:
            record (): a record from an age query result

        Returns:
            dict[str, Any]: a dictionary representation of the record where
                the dictionary key is the field name and the value is the
                value converted to a python type
        """
        # result holder
        d = {}

        # prebuild a mapping of vertex_id to vertex mappings to be used
        # later to build edges
        vertices = {}
        for k in record.keys():
            v = record[k]
            # agtype comes back '{key: value}::type' which must be parsed
            if isinstance(v, str) and "::" in v:
                if v.startswith("[") and v.endswith("]"):
                    if "::vertex" not in v:
                        continue
                    v = v.replace("::vertex", "")
                    vertexes = json.loads(v)
                    for vertex in vertexes:
                        vertices[vertex["id"]] = vertex.get("properties")
                else:
                    dtype = v.split("::")[-1]
                    v = v.split("::")[0]
                    if dtype == "vertex":
                        vertex = json.loads(v)
                        vertices[vertex["id"]] = vertex.get("properties")

        # iterate returned fields and parse appropriately
        for k in record.keys():
            v = record[k]
            if isinstance(v, str) and "::" in v:
                if v.startswith("[") and v.endswith("]"):
                    if "::vertex" in v:
                        v = v.replace("::vertex", "")
                        vertexes = json.loads(v)
                        dl = []
                        for vertex in vertexes:
                            prop = vertex.get("properties")
                            if not prop:
                                prop = {}
                            prop["label"] = PGGraphStorage._decode_graph_label(
                                prop["node_id"]
                            )
                            dl.append(prop)
                        d[k] = dl

                    elif "::edge" in v:
                        v = v.replace("::edge", "")
                        edges = json.loads(v)
                        dl = []
                        for edge in edges:
                            dl.append(
                                (
                                    vertices[edge["start_id"]],
                                    edge["label"],
                                    vertices[edge["end_id"]],
                                )
                            )
                        d[k] = dl
                    else:
                        print("WARNING: unsupported type")
                        continue

                else:
                    dtype = v.split("::")[-1]
                    v = v.split("::")[0]
                    if dtype == "vertex":
                        vertex = json.loads(v)
                        field = vertex.get("properties")
                        if not field:
                            field = {}
                        field["label"] = PGGraphStorage._decode_graph_label(
                            field["node_id"]
                        )
                        d[k] = field
                    # convert edge from id-label->id by replacing id with node information
                    # we only do this if the vertex was also returned in the query
                    # this is an attempt to be consistent with neo4j implementation
                    elif dtype == "edge":
                        edge = json.loads(v)
                        d[k] = (
                            vertices.get(edge["start_id"], {}),
                            edge[
                                "label"
                            ],  # we don't use decode_graph_label(), since edge label is always "DIRECTED"
                            vertices.get(edge["end_id"], {}),
                        )
            else:
                d[k] = (
                    json.loads(v)
                    if isinstance(v, str) and ("{" in v or "[" in v)
                    else v
                )

        return d

    @staticmethod
    def _format_properties(
        properties: dict[str, Any], _id: Union[str, None] = None
    ) -> str:
        """
        Convert a dictionary of properties to a string representation that
        can be used in a cypher query insert/merge statement.

        Args:
            properties (dict[str,str]): a dictionary containing node/edge properties
            _id (Union[str, None]): the id of the node or None if none exists

        Returns:
            str: the properties dictionary as a properly formatted string
        """
        props = []
        # wrap property key in backticks to escape
        for k, v in properties.items():
            prop = f"`{k}`: {json.dumps(v)}"
            props.append(prop)
        if _id is not None and "id" not in properties:
            props.append(
                f"id: {json.dumps(_id)}" if isinstance(_id, str) else f"id: {_id}"
            )
        return "{" + ", ".join(props) + "}"

    @staticmethod
    def _encode_graph_label(label: str) -> str:
        """
        Since AGE supports only alphanumerical labels, we will encode generic label as HEX string

        Args:
            label (str): the original label

        Returns:
            str: the encoded label
        """
        return "x" + label.encode().hex()

    @staticmethod
    def _decode_graph_label(encoded_label: str) -> str:
        """
        Since AGE supports only alphanumerical labels, we will encode generic label as HEX string

        Args:
            encoded_label (str): the encoded label

        Returns:
            str: the decoded label
        """
        return bytes.fromhex(encoded_label.removeprefix("x")).decode()

    @staticmethod
    def _get_col_name(field: str, idx: int) -> str:
        """
        Convert a cypher return field to a pgsql select field
        If possible keep the cypher column name, but create a generic name if necessary

        Args:
            field (str): a return field from a cypher query to be formatted for pgsql
            idx (int): the position of the field in the return statement

        Returns:
            str: the field to be used in the pgsql select statement
        """
        # remove white space
        field = field.strip()
        # if an alias is provided for the field, use it
        if " as " in field:
            return field.split(" as ")[-1].strip()
        # if the return value is an unnamed primitive, give it a generic name
        if field.isnumeric() or field in ("true", "false", "null"):
            return f"column_{idx}"
        # otherwise return the value stripping out some common special chars
        return field.replace("(", "_").replace(")", "")

    async def _query(
        self,
        query: str,
        readonly: bool = True,
        upsert: bool = False,
    ) -> list[dict[str, Any]]:
        """
        Query the graph by taking a cypher query, converting it to an
        age compatible query, executing it and converting the result

        Args:
            query (str): a cypher query to be executed
            params (dict): parameters for the query

        Returns:
            list[dict[str, Any]]: a list of dictionaries containing the result set
        """
        try:
            if readonly:
                data = await self.db.query(
                    query,
                    multirows=True,
                    with_age=True,
                    graph_name=self.graph_name,
                )
            else:
                data = await self.db.execute(
                    query,
                    upsert=upsert,
                    with_age=True,
                    graph_name=self.graph_name,
                )

        except Exception as e:
            raise PGGraphQueryException(
                {
                    "message": f"Error executing graph query: {query}",
                    "wrapped": query,
                    "detail": str(e),
                }
            ) from e

        if data is None:
            result = []
        # decode records
        else:
            result = [self._record_to_dict(d) for d in data]

        return result

    async def has_node(self, node_id: str) -> bool:
        entity_name_label = self._encode_graph_label(node_id.strip('"'))

        query = """SELECT * FROM cypher('%s', $$
                     MATCH (n:Entity {node_id: "%s"})
                     RETURN count(n) > 0 AS node_exists
                   $$) AS (node_exists bool)""" % (self.graph_name, entity_name_label)

        single_result = (await self._query(query))[0]

        return single_result["node_exists"]

    async def has_edge(self, source_node_id: str, target_node_id: str) -> bool:
        src_label = self._encode_graph_label(source_node_id.strip('"'))
        tgt_label = self._encode_graph_label(target_node_id.strip('"'))

        query = """SELECT * FROM cypher('%s', $$
                     MATCH (a:Entity {node_id: "%s"})-[r]-(b:Entity {node_id: "%s"})
                     RETURN COUNT(r) > 0 AS edge_exists
                   $$) AS (edge_exists bool)""" % (
            self.graph_name,
            src_label,
            tgt_label,
        )

        single_result = (await self._query(query))[0]

        return single_result["edge_exists"]

    async def get_node(self, node_id: str) -> dict[str, str] | None:
        label = self._encode_graph_label(node_id.strip('"'))
        query = """SELECT * FROM cypher('%s', $$
                     MATCH (n:Entity {node_id: "%s"})
                     RETURN n
                   $$) AS (n agtype)""" % (self.graph_name, label)
        record = await self._query(query)
        if record:
            node = record[0]
            node_dict = node["n"]

            return node_dict
        return None

    async def node_degree(self, node_id: str) -> int:
        label = self._encode_graph_label(node_id.strip('"'))

        query = """SELECT * FROM cypher('%s', $$
                     MATCH (n:Entity {node_id: "%s"})-[]->(x)
                     RETURN count(x) AS total_edge_count
                   $$) AS (total_edge_count integer)""" % (self.graph_name, label)
        record = (await self._query(query))[0]
        if record:
            edge_count = int(record["total_edge_count"])

            return edge_count

    async def edge_degree(self, src_id: str, tgt_id: str) -> int:
        src_degree = await self.node_degree(src_id)
        trg_degree = await self.node_degree(tgt_id)

        # Convert None to 0 for addition
        src_degree = 0 if src_degree is None else src_degree
        trg_degree = 0 if trg_degree is None else trg_degree

        degrees = int(src_degree) + int(trg_degree)

        return degrees

    async def get_edge(
        self, source_node_id: str, target_node_id: str
    ) -> dict[str, str] | None:
        src_label = self._encode_graph_label(source_node_id.strip('"'))
        tgt_label = self._encode_graph_label(target_node_id.strip('"'))

        query = """SELECT * FROM cypher('%s', $$
                     MATCH (a:Entity {node_id: "%s"})-[r]->(b:Entity {node_id: "%s"})
                     RETURN properties(r) as edge_properties
                     LIMIT 1
                   $$) AS (edge_properties agtype)""" % (
            self.graph_name,
            src_label,
            tgt_label,
        )
        record = await self._query(query)
        if record and record[0] and record[0]["edge_properties"]:
            result = record[0]["edge_properties"]

            return result

    async def get_node_edges(self, source_node_id: str) -> list[tuple[str, str]] | None:
        """
        Retrieves all edges (relationships) for a particular node identified by its label.
        :return: list of dictionaries containing edge information
        """
        label = self._encode_graph_label(source_node_id.strip('"'))

        query = """SELECT * FROM cypher('%s', $$
                      MATCH (n:Entity {node_id: "%s"})
                      OPTIONAL MATCH (n)-[]-(connected)
                      RETURN n, connected
                    $$) AS (n agtype, connected agtype)""" % (
            self.graph_name,
            label,
        )

        results = await self._query(query)
        edges = []
        for record in results:
            source_node = record["n"] if record["n"] else None
            connected_node = record["connected"] if record["connected"] else None

            source_label = (
                source_node["node_id"]
                if source_node and source_node["node_id"]
                else None
            )
            target_label = (
                connected_node["node_id"]
                if connected_node and connected_node["node_id"]
                else None
            )

            if source_label and target_label:
                edges.append(
                    (
                        self._decode_graph_label(source_label),
                        self._decode_graph_label(target_label),
                    )
                )

        return edges

    @retry(
        stop=stop_after_attempt(3),
        wait=wait_exponential(multiplier=1, min=4, max=10),
        retry=retry_if_exception_type((PGGraphQueryException,)),
    )
    async def upsert_node(self, node_id: str, node_data: dict[str, str]) -> None:
        label = self._encode_graph_label(node_id.strip('"'))
        properties = node_data

        query = """SELECT * FROM cypher('%s', $$
                     MERGE (n:Entity {node_id: "%s"})
                     SET n += %s
                     RETURN n
                   $$) AS (n agtype)""" % (
            self.graph_name,
            label,
            self._format_properties(properties),
        )

        try:
            await self._query(query, readonly=False, upsert=True)

        except Exception as e:
            logger.error("POSTGRES, Error during upsert: {%s}", e)
            raise

    @retry(
        stop=stop_after_attempt(3),
        wait=wait_exponential(multiplier=1, min=4, max=10),
        retry=retry_if_exception_type((PGGraphQueryException,)),
    )
    async def upsert_edge(
        self, source_node_id: str, target_node_id: str, edge_data: dict[str, str]
    ) -> None:
        """
        Upsert an edge and its properties between two nodes identified by their labels.

        Args:
            source_node_id (str): Label of the source node (used as identifier)
            target_node_id (str): Label of the target node (used as identifier)
            edge_data (dict): dictionary of properties to set on the edge
        """
        src_label = self._encode_graph_label(source_node_id.strip('"'))
        tgt_label = self._encode_graph_label(target_node_id.strip('"'))
        edge_properties = edge_data

        query = """SELECT * FROM cypher('%s', $$
                     MATCH (source:Entity {node_id: "%s"})
                     WITH source
                     MATCH (target:Entity {node_id: "%s"})
                     MERGE (source)-[r:DIRECTED]->(target)
                     SET r += %s
                     RETURN r
                   $$) AS (r agtype)""" % (
            self.graph_name,
            src_label,
            tgt_label,
            self._format_properties(edge_properties),
        )

        try:
            await self._query(query, readonly=False, upsert=True)

        except Exception as e:
            logger.error("Error during edge upsert: {%s}", e)
            raise

    async def _node2vec_embed(self):
        print("Implemented but never called.")

    async def delete_node(self, node_id: str) -> None:
        """
        Delete a node from the graph.

        Args:
            node_id (str): The ID of the node to delete.
        """
        label = self._encode_graph_label(node_id.strip('"'))

        query = """SELECT * FROM cypher('%s', $$
                     MATCH (n:Entity {node_id: "%s"})
                     DETACH DELETE n
                   $$) AS (n agtype)""" % (self.graph_name, label)

        try:
            await self._query(query, readonly=False)
        except Exception as e:
            logger.error("Error during node deletion: {%s}", e)
            raise

    async def remove_nodes(self, node_ids: list[str]) -> None:
        """
        Remove multiple nodes from the graph.

        Args:
            node_ids (list[str]): A list of node IDs to remove.
        """
        encoded_node_ids = [
            self._encode_graph_label(node_id.strip('"')) for node_id in node_ids
        ]
        node_id_list = ", ".join([f'"{node_id}"' for node_id in encoded_node_ids])

        query = """SELECT * FROM cypher('%s', $$
                     MATCH (n:Entity)
                     WHERE n.node_id IN [%s]
                     DETACH DELETE n
                   $$) AS (n agtype)""" % (self.graph_name, node_id_list)

        try:
            await self._query(query, readonly=False)
        except Exception as e:
            logger.error("Error during node removal: {%s}", e)
            raise

    async def remove_edges(self, edges: list[tuple[str, str]]) -> None:
        """
        Remove multiple edges from the graph.

        Args:
            edges (list[tuple[str, str]]): A list of edges to remove, where each edge is a tuple of (source_node_id, target_node_id).
        """
        encoded_edges = [
            (
                self._encode_graph_label(src.strip('"')),
                self._encode_graph_label(tgt.strip('"')),
            )
            for src, tgt in edges
        ]
        edge_list = ", ".join([f'["{src}", "{tgt}"]' for src, tgt in encoded_edges])

        query = """SELECT * FROM cypher('%s', $$
                     MATCH (a:Entity)-[r]->(b:Entity)
                     WHERE [a.node_id, b.node_id] IN [%s]
                     DELETE r
                   $$) AS (r agtype)""" % (self.graph_name, edge_list)

        try:
            await self._query(query, readonly=False)
        except Exception as e:
            logger.error("Error during edge removal: {%s}", e)
            raise

    async def get_all_labels(self) -> list[str]:
        """
        Get all labels (node IDs) in the graph.

        Returns:
            list[str]: A list of all labels in the graph.
        """
        query = (
            """SELECT * FROM cypher('%s', $$
                     MATCH (n:Entity)
                     RETURN DISTINCT n.node_id AS label
                   $$) AS (label text)"""
            % self.graph_name
        )

        results = await self._query(query)
        labels = [self._decode_graph_label(result["label"]) for result in results]

        return labels

    async def embed_nodes(
        self, algorithm: str
    ) -> tuple[np.ndarray[Any, Any], list[str]]:
        """
        Generate node embeddings using the specified algorithm.

        Args:
            algorithm (str): The name of the embedding algorithm to use.

        Returns:
            tuple[np.ndarray[Any, Any], list[str]]: A tuple containing the embeddings and the corresponding node IDs.
        """
        if algorithm not in self._node_embed_algorithms:
            raise ValueError(f"Unsupported embedding algorithm: {algorithm}")

        embed_func = self._node_embed_algorithms[algorithm]
        return await embed_func()

    async def get_knowledge_graph(
        self, node_label: str, max_depth: int = 5
    ) -> KnowledgeGraph:
        """
        Retrieve a subgraph containing the specified node and its neighbors up to the specified depth.

        Args:
            node_label (str): The label of the node to start from. If "*", the entire graph is returned.
            max_depth (int): The maximum depth to traverse from the starting node.

        Returns:
            KnowledgeGraph: The retrieved subgraph.
        """
        MAX_GRAPH_NODES = 1000

        # Build the query based on whether we want the full graph or a specific subgraph.
        if node_label == "*":
            query = f"""SELECT * FROM cypher('{self.graph_name}', $$
                        MATCH (n:Entity)
                        OPTIONAL MATCH (n)-[r]->(m:Entity)
                        RETURN n, r, m
                        LIMIT {MAX_GRAPH_NODES}
                      $$) AS (n agtype, r agtype, m agtype)"""
        else:
            encoded_label = self._encode_graph_label(node_label.strip('"'))
            query = f"""SELECT * FROM cypher('{self.graph_name}', $$
                        MATCH (n:Entity {{node_id: "{encoded_label}"}})
                        OPTIONAL MATCH p = (n)-[*..{max_depth}]-(m)
                        RETURN nodes(p) AS nodes, relationships(p) AS relationships
                        LIMIT {MAX_GRAPH_NODES}
                      $$) AS (nodes agtype, relationships agtype)"""

        results = await self._query(query)

        nodes = {}
        edges = []
        unique_edge_ids = set()

        def add_node(node_data: dict):
            node_id = self._decode_graph_label(node_data["node_id"])
            if node_id not in nodes:
                nodes[node_id] = node_data

        def add_edge(edge_data: list):
            src_id = self._decode_graph_label(edge_data[0]["node_id"])
            tgt_id = self._decode_graph_label(edge_data[2]["node_id"])
            edge_key = f"{src_id},{tgt_id}"
            if edge_key not in unique_edge_ids:
                unique_edge_ids.add(edge_key)
                edges.append(
                    (
                        edge_key,
                        src_id,
                        tgt_id,
                        {"source": edge_data[0], "target": edge_data[2]},
                    )
                )

        # Process the query results.
        if node_label == "*":
            for result in results:
                if result.get("n"):
                    add_node(result["n"])
                if result.get("m"):
                    add_node(result["m"])
                if result.get("r"):
                    add_edge(result["r"])
        else:
            for result in results:
                for node in result.get("nodes", []):
                    add_node(node)
                for edge in result.get("relationships", []):
                    add_edge(edge)

        # Construct and return the KnowledgeGraph.
        kg = KnowledgeGraph(
            nodes=[
                KnowledgeGraphNode(id=node_id, labels=[node_id], properties=node_data)
                for node_id, node_data in nodes.items()
            ],
            edges=[
                KnowledgeGraphEdge(
                    id=edge_id,
                    type="DIRECTED",
                    source=src,
                    target=tgt,
                    properties=props,
                )
                for edge_id, src, tgt, props in edges
            ],
        )

        return kg

    async def drop(self) -> None:
        """Drop the storage"""
        drop_sql = SQL_TEMPLATES["drop_vdb_entity"]
        await self.db.execute(drop_sql)
        drop_sql = SQL_TEMPLATES["drop_vdb_relation"]
        await self.db.execute(drop_sql)


NAMESPACE_TABLE_MAP = {
    NameSpace.KV_STORE_FULL_DOCS: "LIGHTRAG_DOC_FULL",
    NameSpace.KV_STORE_TEXT_CHUNKS: "LIGHTRAG_DOC_CHUNKS",
    NameSpace.VECTOR_STORE_CHUNKS: "LIGHTRAG_DOC_CHUNKS",
    NameSpace.VECTOR_STORE_ENTITIES: "LIGHTRAG_VDB_ENTITY",
    NameSpace.VECTOR_STORE_RELATIONSHIPS: "LIGHTRAG_VDB_RELATION",
    NameSpace.DOC_STATUS: "LIGHTRAG_DOC_STATUS",
    NameSpace.KV_STORE_LLM_RESPONSE_CACHE: "LIGHTRAG_LLM_CACHE",
}


def namespace_to_table_name(namespace: str) -> str:
    for k, v in NAMESPACE_TABLE_MAP.items():
        if is_namespace(namespace, k):
            return v


TABLES = {
    "LIGHTRAG_DOC_FULL": {
        "ddl": """CREATE TABLE LIGHTRAG_DOC_FULL (
                    id VARCHAR(255),
                    workspace VARCHAR(255),
                    doc_name VARCHAR(1024),
                    content TEXT,
                    meta JSONB,
                    create_time TIMESTAMP DEFAULT CURRENT_TIMESTAMP,
                    update_time TIMESTAMP,
	                CONSTRAINT LIGHTRAG_DOC_FULL_PK PRIMARY KEY (workspace, id)
                    )"""
    },
    "LIGHTRAG_DOC_CHUNKS": {
        "ddl": """CREATE TABLE LIGHTRAG_DOC_CHUNKS (
                    id VARCHAR(255),
                    workspace VARCHAR(255),
                    full_doc_id VARCHAR(256),
                    chunk_order_index INTEGER,
                    tokens INTEGER,
                    content TEXT,
                    content_vector VECTOR,
                    create_time TIMESTAMP DEFAULT CURRENT_TIMESTAMP,
                    update_time TIMESTAMP,
	                CONSTRAINT LIGHTRAG_DOC_CHUNKS_PK PRIMARY KEY (workspace, id)
                    )"""
    },
    "LIGHTRAG_VDB_ENTITY": {
        "ddl": """CREATE TABLE LIGHTRAG_VDB_ENTITY (
                    id VARCHAR(255),
                    workspace VARCHAR(255),
                    entity_name VARCHAR(255),
                    content TEXT,
                    content_vector VECTOR,
                    create_time TIMESTAMP DEFAULT CURRENT_TIMESTAMP,
                    update_time TIMESTAMP,
<<<<<<< HEAD
                    chunk_id TEXT,
=======
                    chunk_id TEXT NULL,
>>>>>>> 15b817c0
	                CONSTRAINT LIGHTRAG_VDB_ENTITY_PK PRIMARY KEY (workspace, id)
                    )"""
    },
    "LIGHTRAG_VDB_RELATION": {
        "ddl": """CREATE TABLE LIGHTRAG_VDB_RELATION (
                    id VARCHAR(255),
                    workspace VARCHAR(255),
                    source_id VARCHAR(256),
                    target_id VARCHAR(256),
                    content TEXT,
                    content_vector VECTOR,
                    create_time TIMESTAMP DEFAULT CURRENT_TIMESTAMP,
                    update_time TIMESTAMP,
<<<<<<< HEAD
                    chunk_id TEXT,
=======
                    chunk_id TEXT NULL,
>>>>>>> 15b817c0
	                CONSTRAINT LIGHTRAG_VDB_RELATION_PK PRIMARY KEY (workspace, id)
                    )"""
    },
    "LIGHTRAG_LLM_CACHE": {
        "ddl": """CREATE TABLE LIGHTRAG_LLM_CACHE (
	                workspace varchar(255) NOT NULL,
	                id varchar(255) NOT NULL,
	                mode varchar(32) NOT NULL,
                    original_prompt TEXT,
                    return_value TEXT,
                    create_time TIMESTAMP DEFAULT CURRENT_TIMESTAMP,
                    update_time TIMESTAMP,
	                CONSTRAINT LIGHTRAG_LLM_CACHE_PK PRIMARY KEY (workspace, mode, id)
                    )"""
    },
    "LIGHTRAG_DOC_STATUS": {
        "ddl": """CREATE TABLE LIGHTRAG_DOC_STATUS (
	               workspace varchar(255) NOT NULL,
	               id varchar(255) NOT NULL,
	               content TEXT NULL,
	               content_summary varchar(255) NULL,
	               content_length int4 NULL,
	               chunks_count int4 NULL,
	               status varchar(64) NULL,
	               created_at timestamp DEFAULT CURRENT_TIMESTAMP NULL,
	               updated_at timestamp DEFAULT CURRENT_TIMESTAMP NULL,
	               CONSTRAINT LIGHTRAG_DOC_STATUS_PK PRIMARY KEY (workspace, id)
	              )"""
    },
}


SQL_TEMPLATES = {
    # SQL for KVStorage
    "get_by_id_full_docs": """SELECT id, COALESCE(content, '') as content
                                FROM LIGHTRAG_DOC_FULL WHERE workspace=$1 AND id=$2
                            """,
    "get_by_id_text_chunks": """SELECT id, tokens, COALESCE(content, '') as content,
                                chunk_order_index, full_doc_id
                                FROM LIGHTRAG_DOC_CHUNKS WHERE workspace=$1 AND id=$2
                            """,
    "get_by_id_llm_response_cache": """SELECT id, original_prompt, COALESCE(return_value, '') as "return", mode
                                FROM LIGHTRAG_LLM_CACHE WHERE workspace=$1 AND mode=$2
                               """,
    "get_by_mode_id_llm_response_cache": """SELECT id, original_prompt, COALESCE(return_value, '') as "return", mode
                           FROM LIGHTRAG_LLM_CACHE WHERE workspace=$1 AND mode=$2 AND id=$3
                          """,
    "get_by_ids_full_docs": """SELECT id, COALESCE(content, '') as content
                                 FROM LIGHTRAG_DOC_FULL WHERE workspace=$1 AND id IN ({ids})
                            """,
    "get_by_ids_text_chunks": """SELECT id, tokens, COALESCE(content, '') as content,
                                  chunk_order_index, full_doc_id
                                   FROM LIGHTRAG_DOC_CHUNKS WHERE workspace=$1 AND id IN ({ids})
                                """,
    "get_by_ids_llm_response_cache": """SELECT id, original_prompt, COALESCE(return_value, '') as "return", mode
                                 FROM LIGHTRAG_LLM_CACHE WHERE workspace=$1 AND mode= IN ({ids})
                                """,
    "filter_keys": "SELECT id FROM {table_name} WHERE workspace=$1 AND id IN ({ids})",
    "upsert_doc_full": """INSERT INTO LIGHTRAG_DOC_FULL (id, content, workspace)
                        VALUES ($1, $2, $3)
                        ON CONFLICT (workspace,id) DO UPDATE
                           SET content = $2, update_time = CURRENT_TIMESTAMP
                       """,
    "upsert_llm_response_cache": """INSERT INTO LIGHTRAG_LLM_CACHE(workspace,id,original_prompt,return_value,mode)
                                      VALUES ($1, $2, $3, $4, $5)
                                      ON CONFLICT (workspace,mode,id) DO UPDATE
                                      SET original_prompt = EXCLUDED.original_prompt,
                                      return_value=EXCLUDED.return_value,
                                      mode=EXCLUDED.mode,
                                      update_time = CURRENT_TIMESTAMP
                                     """,
    "upsert_chunk": """INSERT INTO LIGHTRAG_DOC_CHUNKS (workspace, id, tokens,
                      chunk_order_index, full_doc_id, content, content_vector)
                      VALUES ($1, $2, $3, $4, $5, $6, $7)
                      ON CONFLICT (workspace,id) DO UPDATE
                      SET tokens=EXCLUDED.tokens,
                      chunk_order_index=EXCLUDED.chunk_order_index,
                      full_doc_id=EXCLUDED.full_doc_id,
                      content = EXCLUDED.content,
                      content_vector=EXCLUDED.content_vector,
                      update_time = CURRENT_TIMESTAMP
                     """,
    "upsert_entity": """INSERT INTO LIGHTRAG_VDB_ENTITY (workspace, id, entity_name, content,
                      content_vector, chunk_ids)
                      VALUES ($1, $2, $3, $4, $5, $6::varchar[])
                      ON CONFLICT (workspace,id) DO UPDATE
                      SET entity_name=EXCLUDED.entity_name,
                      content=EXCLUDED.content,
                      content_vector=EXCLUDED.content_vector,
                      chunk_ids=EXCLUDED.chunk_ids,
                      update_time=CURRENT_TIMESTAMP
                     """,
    "upsert_relationship": """INSERT INTO LIGHTRAG_VDB_RELATION (workspace, id, source_id,
                      target_id, content, content_vector, chunk_ids)
                      VALUES ($1, $2, $3, $4, $5, $6, $7::varchar[])
                      ON CONFLICT (workspace,id) DO UPDATE
                      SET source_id=EXCLUDED.source_id,
                      target_id=EXCLUDED.target_id,
                      content=EXCLUDED.content,
                      content_vector=EXCLUDED.content_vector,
                      chunk_ids=EXCLUDED.chunk_ids,
                      update_time = CURRENT_TIMESTAMP
                     """,
    # SQL for VectorStorage
    # "entities": """SELECT entity_name FROM
    #     (SELECT id, entity_name, 1 - (content_vector <=> '[{embedding_string}]'::vector) as distance
    #     FROM LIGHTRAG_VDB_ENTITY where workspace=$1)
    #     WHERE distance>$2 ORDER BY distance DESC  LIMIT $3
    #    """,
    # "relationships": """SELECT source_id as src_id, target_id as tgt_id FROM
    #     (SELECT id, source_id,target_id, 1 - (content_vector <=> '[{embedding_string}]'::vector) as distance
    #     FROM LIGHTRAG_VDB_RELATION where workspace=$1)
    #     WHERE distance>$2 ORDER BY distance DESC  LIMIT $3
    #    """,
    # "chunks": """SELECT id FROM
    #     (SELECT id, 1 - (content_vector <=> '[{embedding_string}]'::vector) as distance
    #     FROM LIGHTRAG_DOC_CHUNKS where workspace=$1)
    #     WHERE distance>$2 ORDER BY distance DESC  LIMIT $3
    #    """,
    # DROP tables
    "drop_all": """
	    DROP TABLE IF EXISTS LIGHTRAG_DOC_FULL CASCADE;
	    DROP TABLE IF EXISTS LIGHTRAG_DOC_CHUNKS CASCADE;
	    DROP TABLE IF EXISTS LIGHTRAG_LLM_CACHE CASCADE;
	    DROP TABLE IF EXISTS LIGHTRAG_VDB_ENTITY CASCADE;
	    DROP TABLE IF EXISTS LIGHTRAG_VDB_RELATION CASCADE;
       """,
    "drop_doc_full": """
	    DROP TABLE IF EXISTS LIGHTRAG_DOC_FULL CASCADE;
       """,
    "drop_doc_chunks": """
	    DROP TABLE IF EXISTS LIGHTRAG_DOC_CHUNKS CASCADE;
       """,
    "drop_llm_cache": """
	    DROP TABLE IF EXISTS LIGHTRAG_LLM_CACHE CASCADE;
       """,
    "drop_vdb_entity": """
	    DROP TABLE IF EXISTS LIGHTRAG_VDB_ENTITY CASCADE;
       """,
    "drop_vdb_relation": """
	    DROP TABLE IF EXISTS LIGHTRAG_VDB_RELATION CASCADE;
       """,
    "relationships": """
    WITH relevant_chunks AS (
        SELECT id as chunk_id
        FROM LIGHTRAG_DOC_CHUNKS
        WHERE {doc_ids} IS NULL OR full_doc_id = ANY(ARRAY[{doc_ids}])
    )
    SELECT source_id as src_id, target_id as tgt_id
    FROM (
        SELECT r.id, r.source_id, r.target_id, 1 - (r.content_vector <=> '[{embedding_string}]'::vector) as distance
        FROM LIGHTRAG_VDB_RELATION r
        JOIN relevant_chunks c ON c.chunk_id = ANY(r.chunk_ids)
        WHERE r.workspace=$1
    ) filtered
    WHERE distance>$2
    ORDER BY distance DESC
    LIMIT $3
    """,
    "entities": """
        WITH relevant_chunks AS (
            SELECT id as chunk_id
            FROM LIGHTRAG_DOC_CHUNKS
            WHERE {doc_ids} IS NULL OR full_doc_id = ANY(ARRAY[{doc_ids}])
        )
        SELECT entity_name FROM
            (
                SELECT e.id, e.entity_name, 1 - (e.content_vector <=> '[{embedding_string}]'::vector) as distance
                FROM LIGHTRAG_VDB_ENTITY e
                JOIN relevant_chunks c ON c.chunk_id = ANY(e.chunk_ids)
                WHERE e.workspace=$1
            )
        WHERE distance>$2
        ORDER BY distance DESC
        LIMIT $3
    """,
    "chunks": """
        WITH relevant_chunks AS (
            SELECT id as chunk_id
            FROM LIGHTRAG_DOC_CHUNKS
            WHERE {doc_ids} IS NULL OR full_doc_id = ANY(ARRAY[{doc_ids}])
        )
        SELECT id FROM
            (
                SELECT id, 1 - (content_vector <=> '[{embedding_string}]'::vector) as distance
                FROM LIGHTRAG_DOC_CHUNKS
                where workspace=$1
                AND id IN (SELECT chunk_id FROM relevant_chunks)
            ) as chunk_distances
            WHERE distance>$2
            ORDER BY distance DESC
            LIMIT $3
    """,
}<|MERGE_RESOLUTION|>--- conflicted
+++ resolved
@@ -1563,11 +1563,7 @@
                     content_vector VECTOR,
                     create_time TIMESTAMP DEFAULT CURRENT_TIMESTAMP,
                     update_time TIMESTAMP,
-<<<<<<< HEAD
-                    chunk_id TEXT,
-=======
                     chunk_id TEXT NULL,
->>>>>>> 15b817c0
 	                CONSTRAINT LIGHTRAG_VDB_ENTITY_PK PRIMARY KEY (workspace, id)
                     )"""
     },
@@ -1581,11 +1577,7 @@
                     content_vector VECTOR,
                     create_time TIMESTAMP DEFAULT CURRENT_TIMESTAMP,
                     update_time TIMESTAMP,
-<<<<<<< HEAD
-                    chunk_id TEXT,
-=======
                     chunk_id TEXT NULL,
->>>>>>> 15b817c0
 	                CONSTRAINT LIGHTRAG_VDB_RELATION_PK PRIMARY KEY (workspace, id)
                     )"""
     },
