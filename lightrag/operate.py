--- conflicted
+++ resolved
@@ -557,11 +557,11 @@
         history = pack_user_ass_to_openai_messages(hint_prompt, inital_result)
 
         # Process initial extraction
-        # maybe_nodes, maybe_edges = await _process_extraction_result(
-        #     inital_result, chunk_key
-        # )
-        maybe_nodes = defaultdict(list)
-        maybe_edges = defaultdict(list)
+        maybe_nodes, maybe_edges = await _process_extraction_result(
+            inital_result, chunk_key
+        )
+        # maybe_nodes = defaultdict(list)
+        # maybe_edges = defaultdict(list)
 
         # Process additional gleaning results
         for now_glean_index in range(entity_extract_max_gleaning):
@@ -1363,16 +1363,9 @@
         )
     relations_context = list_of_list_to_csv(relations_section_list)
 
-<<<<<<< HEAD
-    text_units_section_list = [["id", "content", "doc_id"]]
-    for i, t in enumerate(use_text_units):
-        doc_id = t.get("full_doc_id", "Unknown")
-        text_units_section_list.append([i, t["content"], doc_id])
-=======
     text_units_section_list = [["id", "content", "file_path"]]
     for i, t in enumerate(use_text_units):
         text_units_section_list.append([i, t["content"], t["file_path"]])
->>>>>>> 22a4e084
     text_units_context = list_of_list_to_csv(text_units_section_list)
     return entities_context, relations_context, text_units_context
 
@@ -1633,16 +1626,9 @@
         )
     entities_context = list_of_list_to_csv(entites_section_list)
 
-<<<<<<< HEAD
-    text_units_section_list = [["id", "content", "doc_id"]]
-    for i, t in enumerate(use_text_units):
-        doc_id = t.get("full_doc_id", "Unknown")
-        text_units_section_list.append([i, t["content"], doc_id])
-=======
     text_units_section_list = [["id", "content", "file_path"]]
     for i, t in enumerate(use_text_units):
         text_units_section_list.append([i, t["content"], t["file_path"]])
->>>>>>> 22a4e084
     text_units_context = list_of_list_to_csv(text_units_section_list)
     return entities_context, relations_context, text_units_context
 
