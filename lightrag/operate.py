--- conflicted
+++ resolved
@@ -161,18 +161,12 @@
 
     # Clean and validate description
     entity_description = clean_str(record_attributes[3]).strip('"')
-<<<<<<< HEAD
-    entity_source_id = chunk_key
-
-    # logger.info(f"entity_name: {entity_name} entity_type: {entity_type} entity_description: {entity_description} entity_source_id: {entity_source_id}")
-=======
     if not entity_description.strip():
         logger.warning(
             f"Entity extraction error: empty description for entity '{entity_name}' of type '{entity_type}'"
         )
         return None
 
->>>>>>> 11a5a04c
     return dict(
         entity_name=entity_name,
         entity_type=entity_type,
@@ -561,40 +555,6 @@
             if if_loop_result != "yes":
                 break
 
-<<<<<<< HEAD
-        logger.info(f"LLM final result: {final_result}")
-
-        records = split_string_by_multi_markers(
-            final_result,
-            [context_base["record_delimiter"], context_base["completion_delimiter"]],
-        )
-
-        maybe_nodes = defaultdict(list)
-        maybe_edges = defaultdict(list)
-        for record in records:
-            record = re.search(r"\((.*)\)", record)
-            if record is None:
-                continue
-            record = record.group(1)
-            record_attributes = split_string_by_multi_markers(
-                record, [context_base["tuple_delimiter"]]
-            )
-            if_entities = await _handle_single_entity_extraction(
-                record_attributes, chunk_key
-            )
-            if if_entities is not None:
-                maybe_nodes[if_entities["entity_name"]].append(if_entities)
-                continue
-
-            if_relation = await _handle_single_relationship_extraction(
-                record_attributes, chunk_key
-            )
-            if if_relation is not None:
-                maybe_edges[(if_relation["src_id"], if_relation["tgt_id"])].append(
-                    if_relation
-                )
-=======
->>>>>>> 11a5a04c
         processed_chunks += 1
         entities_count = len(maybe_nodes)
         relations_count = len(maybe_edges)
